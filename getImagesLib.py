"""
Get images and organize them so they are easier to work with

geeViz.getImagesLib is the core module for setting up various imageCollections from GEE. Notably, it facilitates Landsat, Sentinel-2, and MODIS data organization. This module helps avoid many common mistakes in GEE. Most functions ease matching band names, ensuring resampling methods are properly set, date wrapping, and helping with cloud and cloud shadow masking. 

"""

"""
   Copyright 2024 Ian Housman

   Licensed under the Apache License, Version 2.0 (the "License");
   you may not use this file except in compliance with the License.
   You may obtain a copy of the License at

       http://www.apache.org/licenses/LICENSE-2.0

   Unless required by applicable law or agreed to in writing, software
   distributed under the License is distributed on an "AS IS" BASIS,
   WITHOUT WARRANTIES OR CONDITIONS OF ANY KIND, either express or implied.
   See the License for the specific language governing permissions and
   limitations under the License.
"""
# %%
# Script to help with data prep, analysis, and delivery from GEE
# Intended to work within the geeViz package
######################################################################
from geeViz.geeView import *
import geeViz.cloudStorageManagerLib as cml
import geeViz.assetManagerLib as aml
import geeViz.taskManagerLib as tml
import math, ee, json, pdb
from threading import Thread

# %%
######################################################################
# Module for getting Landsat, Sentinel 2 and MODIS images/composites
# Define visualization parameters
vizParamsFalse = {
    "min": 0.05,
    "max": [0.5, 0.6, 0.6],
    "bands": "swir1,nir,red",
    "gamma": 1.6,
}
vizParamsFalse10k = {
    "min": 0.05 * 10000,
    "max": [0.5 * 10000, 0.6 * 10000, 0.6 * 10000],
    "bands": "swir1,nir,red",
    "gamma": 1.6,
}
vizParamsTrue = {"min": 0, "max": [0.2, 0.2, 0.2], "bands": "red,green,blue"}
vizParamsTrue10k = {
    "min": 0,
    "max": [0.2 * 10000, 0.2 * 10000, 0.2 * 10000],
    "bands": "red,green,blue",
}

common_projections = {}
common_projections["NLCD_CONUS"] = {
    "crs": 'PROJCS["Albers_Conical_Equal_Area",GEOGCS["WGS 84",DATUM["WGS_1984",SPHEROID["WGS 84",6378137,298.257223563,AUTHORITY["EPSG","7030"]],TOWGS84[0,0,0,0,0,0,0],AUTHORITY["EPSG","6326"]],PRIMEM["Greenwich",0,AUTHORITY["EPSG","8901"]],UNIT["degree",0.0174532925199433,AUTHORITY["EPSG","9122"]],AUTHORITY["EPSG","4326"]],PROJECTION["Albers_Conic_Equal_Area"],PARAMETER["latitude_of_center",23],PARAMETER["longitude_of_center",-96],PARAMETER["standard_parallel_1",29.5],PARAMETER["standard_parallel_2",45.5],PARAMETER["false_easting",0],PARAMETER["false_northing",0],UNIT["meters",1],AXIS["Easting",EAST],AXIS["Northing",NORTH]]',
    "transform": [30, 0, -2361915.0, 0, -30, 3177735.0],
}
common_projections["NLCD_AK"] = {
    "crs": 'PROJCS["Albers_Conical_Equal_Area",GEOGCS["WGS 84",DATUM["WGS_1984",SPHEROID["WGS 84",6378137,298.257223563,AUTHORITY["EPSG","7030"]],TOWGS84[0,0,0,0,0,0,0],AUTHORITY["EPSG","6326"]],PRIMEM["Greenwich",0,AUTHORITY["EPSG","8901"]],UNIT["degree",0.0174532925199433,AUTHORITY["EPSG","9108"]],AUTHORITY["EPSG","4326"]],PROJECTION["Albers_Conic_Equal_Area"],PARAMETER["standard_parallel_1",55],PARAMETER["standard_parallel_2",65],PARAMETER["latitude_of_center",50],PARAMETER["longitude_of_center",-154],PARAMETER["false_easting",0],PARAMETER["false_northing",0],UNIT["meters",1]]',
    "transform": [30, 0, -48915.0, 0, -30, 1319415.0],
}
common_projections["NLCD_HI"] = {
    "crs": 'PROJCS["Albers_Conical_Equal_Area",GEOGCS["WGS 84",DATUM["WGS_1984", SPHEROID["WGS 84", 6378137.0, 298.257223563, AUTHORITY["EPSG","7030"]], AUTHORITY["EPSG","6326"]], PRIMEM["Greenwich", 0.0], UNIT["degree", 0.017453292519943295], AXIS["Longitude", EAST], AXIS["Latitude", NORTH], AUTHORITY["EPSG","4326"]], PROJECTION["Albers_Conic_Equal_Area"], PARAMETER["central_meridian", -157.0],PARAMETER["latitude_of_origin", 3.0],PARAMETER["standard_parallel_1", 8.0],PARAMETER["false_easting", 0.0],PARAMETER["false_northing", 0.0],PARAMETER["standard_parallel_2", 18.0],UNIT["m", 1.0],AXIS["x", EAST],AXIS["y", NORTH]]',
    "transform": [30, 0, -342585, 0, -30, 2127135],
}

# Direction of  a decrease in photosynthetic vegetation- add any that are missing
changeDirDict = {
    "blue": 1,
    "green": 1,
    "red": 1,
    "nir": -1,
    "swir1": 1,
    "swir2": 1,
    "temp": 1,
    "NDVI": -1,
    "NBR": -1,
    "NDMI": -1,
    "NDSI": 1,
    "brightness": 1,
    "greenness": -1,
    "wetness": -1,
    "fourth": -1,
    "fifth": 1,
    "sixth": -1,
    "ND_blue_green": -1,
    "ND_blue_red": -1,
    "ND_blue_nir": 1,
    "ND_blue_swir1": -1,
    "ND_blue_swir2": -1,
    "ND_green_red": -1,
    "ND_green_nir": 1,
    "ND_green_swir1": -1,
    "ND_green_swir2": -1,
    "ND_red_swir1": -1,
    "ND_red_swir2": -1,
    "ND_nir_red": -1,
    "ND_nir_swir1": -1,
    "ND_nir_swir2": -1,
    "ND_swir1_swir2": -1,
    "R_swir1_nir": 1,
    "R_red_swir1": -1,
    "EVI": -1,
    "SAVI": -1,
    "IBI": 1,
    "tcAngleBG": -1,
    "tcAngleGW": -1,
    "tcAngleBW": -1,
    "tcDistBG": 1,
    "tcDistGW": 1,
    "tcDistBW": 1,
    "NIRv": -1,
    "NDCI": -1,
    "NDGI": -1,
}


# Precomputed cloudscore offsets and TDOM stats
# These have been pre-computed for all CONUS for Landsat and Setinel 2 (separately)
# and are appropriate to use for any time period within the growing season
# The cloudScore offset is generally some lower percentile of cloudScores on a pixel-wise basis
# The TDOM stats are the mean and standard deviations of the two bands used in TDOM
# By default, TDOM uses the nir and swir1 bands
preComputedCloudScoreOffset = ee.ImageCollection("projects/lcms-tcc-shared/assets/CS-TDOM-Stats/cloudScore").mosaic()
preComputedTDOMStats = ee.ImageCollection("projects/lcms-tcc-shared/assets/CS-TDOM-Stats/TDOM").filter(ee.Filter.eq("endYear", 2019)).mosaic().divide(10000)


def getPrecomputedCloudScoreOffsets(cloudScorePctl=10):
    return {
        "landsat": preComputedCloudScoreOffset.select(["Landsat_CloudScore_p{}".format(cloudScorePctl)]),
        "sentinel2": preComputedCloudScoreOffset.select(["Sentinel2_CloudScore_p{}".format(cloudScorePctl)]),
    }


def getPrecomputedTDOMStats():
    return {
        "landsat": {
            "mean": preComputedTDOMStats.select(["Landsat_nir_mean", "Landsat_swir1_mean"]),
            "stdDev": preComputedTDOMStats.select(["Landsat_nir_stdDev", "Landsat_swir1_stdDev"]),
        },
        "sentinel2": {
            "mean": preComputedTDOMStats.select(["Sentinel2_nir_mean", "Sentinel2_swir1_mean"]),
            "stdDev": preComputedTDOMStats.select(["Sentinel2_nir_stdDev", "Sentinel2_swir1_stdDev"]),
        },
    }


######################################################################
# FUNCTIONS
######################################################################
######################################################################
# Function to asynchronously print ee objects
def printEE(eeObject, message=""):
    def printIt(eeObject):
        print(message, eeObject.getInfo())
        print()

    t = Thread(target=printIt, args=(eeObject,))
    t.start()


######################################################################
######################################################################
# Function to set null value for export or conversion to arrays
def setNoData(image: ee.Image, noDataValue: float) -> ee.Image:
    """Sets null values for an image.

    Args:
        image: The input Earth Engine image.
        noDataValue: The value to assign to null pixels.

    Returns:
        An Earth Engine image with null pixels set to the specified noDataValue.
    """
    image = image.unmask(noDataValue, False)  # .set('noDataValue', noDataValue)
    return image  # .set(args)


######################################################################
######################################################################
# Formats arguments as strings so can be easily set as properties
def formatArgs(args: dict) -> dict:
    """Formats arguments as strings for setting as image properties.

    Args:
        args: A dictionary of arguments.

    Returns:
        A dictionary of formatted arguments.
    """
    formattedArgs = {}
    for key in args.keys():
        if type(args[key]) in [bool, list, dict, type(None)]:
            formattedArgs[key] = str(args[key])
        elif type(args[key]) in [str, int]:
            formattedArgs[key] = args[key]
    return formattedArgs


######################################################################
######################################################################
# Functions to perform basic clump and elim
def sieve(image: ee.Image, mmu: float) -> ee.Image:
    """Performs clumping and elimination on an image.

    Args:
        image: The input Earth Engine image.
        mmu: The minimum mapping unit.

    Returns:
        An Earth Engine image with clumping and elimination applied.
    """
    args = formatArgs(locals())
    connected = image.connectedPixelCount(mmu + 20)
    # Map.addLayer(connected,{'min':1,'max':mmu},'connected')
    elim = connected.gt(mmu)
    mode = image.focal_mode(mmu / 2, "circle")
    mode = mode.mask(image.mask())
    filled = image.where(elim.Not(), mode)
    return filled.set("mmu", mmu).set(args)


# Written by Yang Z.
# ------ L8 to L7 HARMONIZATION FUNCTION -----
# slope and intercept citation: Roy, D.P., Kovalskyy, V., Zhang, H.K., Vermote, E.F., Yan, L., Kumar, S.S, Egorov, A., 2016, Characterization of Landsat-7 to Landsat-8 reflective wavelength and normalized difference vegetation index continuity, Remote Sensing of Environment, 185, 57-70.(http://dx.doi.org/10.1016/j.rse.2015.12.024); Table 2 - reduced major axis (RMA) regression coefficients
def harmonizationRoy(oli: ee.Image) -> ee.Image:
    """Harmonizes Landsat 8 OLI to Landsat 7 ETM+ using Roy et al. (2016) coefficients.

    Args:
        oli: A Landsat 8 OLI image.

    Returns:
        A harmonized Landsat 8 OLI image.
    """
    slopes = ee.Image.constant([0.9785, 0.9542, 0.9825, 1.0073, 1.0171, 0.9949])  # create an image of slopes per band for L8 TO L7 regression line - David Roy
    itcp = ee.Image.constant([-0.0095, -0.0016, -0.0022, -0.0021, -0.0030, 0.0029])  # create an image of y-intercepts per band for L8 TO L7 regression line - David Roy
    bns = oli.bandNames()
    includeBns = ["blue", "green", "red", "nir", "swir1", "swir2"]
    otherBns = bns.removeAll(includeBns)

    # create an image of y-intercepts per band for L8 TO L7 regression line - David Roy
    y = oli.select(includeBns).float().subtract(itcp).divide(slopes).set("system:time_start", oli.get("system:time_start"))
    y = y.addBands(oli.select(otherBns)).select(bns)
    return y.float()


####################################################################
# Code to implement OLI/ETM/MSI regression
# Chastain et al 2018 coefficients
# Empirical cross sensor comparison of Sentinel-2A and 2B MSI, Landsat-8 OLI, and Landsat-7 ETM+ top of atmosphere spectral characteristics over the conterminous United States
# https://www.sciencedirect.com/science/article/pii/S0034425718305212#t0020
# Left out 8a coefficients since all sensors need to be cross- corrected with bands common to all sensors
# Dependent and Independent variables can be switched since Major Axis (Model 2) linear regression was used
chastainBandNames = ["blue", "green", "red", "nir", "swir1", "swir2"]

# From Table 4
# msi = oli*slope+intercept
# oli = (msi-intercept)/slope
msiOLISlopes = [1.0946, 1.0043, 1.0524, 0.8954, 1.0049, 1.0002]
msiOLIIntercepts = [-0.0107, 0.0026, -0.0015, 0.0033, 0.0065, 0.0046]

# From Table 5
# msi = etm*slope+intercept
# etm = (msi-intercept)/slope
msiETMSlopes = [1.10601, 0.99091, 1.05681, 1.0045, 1.03611, 1.04011]
msiETMIntercepts = [-0.0139, 0.00411, -0.0024, -0.0076, 0.00411, 0.00861]

# From Table 6
# oli = etm*slope+intercept
# etm = (oli-intercept)/slope
oliETMSlopes = [1.03501, 1.00921, 1.01991, 1.14061, 1.04351, 1.05271]
oliETMIntercepts = [-0.0055, -0.0008, -0.0021, -0.0163, -0.0045, 0.00261]

# Construct dictionary to handle all pairwise combos
chastainCoeffDict = {
    "MSI_OLI": [msiOLISlopes, msiOLIIntercepts, 1],
    "MSI_ETM": [msiETMSlopes, msiETMIntercepts, 1],
    "OLI_ETM": [oliETMSlopes, oliETMIntercepts, 1],
    "OLI_MSI": [msiOLISlopes, msiOLIIntercepts, 0],
    "ETM_MSI": [msiETMSlopes, msiETMIntercepts, 0],
    "ETM_OLI": [oliETMSlopes, oliETMIntercepts, 0],
}


# Function to apply model in one direction
def dir0Regression(img, slopes, intercepts):
    bns = img.bandNames()
    nonCorrectBands = bns.removeAll(chastainBandNames)
    nonCorrectedBands = img.select(nonCorrectBands)
    corrected = img.select(chastainBandNames).multiply(slopes).add(intercepts)
    out = corrected.addBands(nonCorrectedBands).select(bns)
    return out


# Applying the model in the opposite direction
def dir1Regression(img, slopes, intercepts):
    bns = img.bandNames()
    nonCorrectBands = bns.removeAll(chastainBandNames)
    nonCorrectedBands = img.select(nonCorrectBands)
    corrected = img.select(chastainBandNames).subtract(intercepts).divide(slopes)
    out = corrected.addBands(nonCorrectedBands).select(bns)
    return out


# Function to correct one sensor to another
def harmonizationChastain(img: ee.Image, fromSensor: str, toSensor: str) -> ee.Image:
    """Harmonizes Landsat images using Chastain et al. (2018) coefficients.

    Args:
        img: The input Landsat image.
        fromSensor: The sensor of the input image (e.g., 'OLI', 'ETM+').
        toSensor: The target sensor for harmonization (e.g., 'OLI', 'ETM+').

    Returns:
        A harmonized Landsat image.
    """
    args = formatArgs(locals())

    # Get the model for the given from and to sensor
    comboKey = fromSensor.upper() + "_" + toSensor.upper()
    coeffList = chastainCoeffDict[comboKey]
    slopes = coeffList[0]
    intercepts = coeffList[1]
    direction = ee.Number(coeffList[2])

    # Apply the model in the respective direction
    out = ee.Algorithms.If(
        direction.eq(0),
        dir0Regression(img, slopes, intercepts),
        dir1Regression(img, slopes, intercepts),
    )
    out = ee.Image(out).copyProperties(img).copyProperties(img, ["system:time_start"])
    out = out.set({"fromSensor": fromSensor, "toSensor": toSensor}).set(args)
    return ee.Image(out)


####################################################################
# Function to create a multiband image from a collection
def collectionToImage(collection: ee.ImageCollection) -> ee.Image:
    """Deprecated - use `.toBands()`. Converts an image collection to a multiband image.

    Args:
        collection: The input Earth Engine image collection.

    Returns:
        A multiband Earth Engine image.
    """

    def cIterator(img, prev):
        return ee.Image(prev).addBands(img)

    stack = ee.Image(collection.iterate(cIterator, ee.Image(1)))
    stack = stack.select(ee.List.sequence(1, stack.bandNames().size().subtract(1)))
    return stack


####################################################################
####################################################################
# Function to find the date for a given composite computed from a given set of images
# Will work on composites computed with methods that include different dates across different bands
# such as the median.  For something like a medoid, only a single bands needs passed through
# A known bug is that if the same value occurs twice, it will choose only a single date
def compositeDates(images: ee.ImageCollection, composite: ee.Image, bandNames: list = None) -> ee.Image:
    """Finds the dates corresponding to bands in a composite image.

    Args:
        images: The original image collection.
        composite: The composite image.
        bandNames: Optional list of band names to consider.

    Returns:
        An Earth Engine image with date information for each band.
    """
    if bandNames == None:
        bandNames = ee.Image(images.first()).bandNames()
    else:
        images = images.select(bandNames)
        composite = composite.select(bandNames)

    def bnCat(bn):
        return ee.String(bn).cat("_diff")

    bns = ee.Image(images.first()).bandNames().map(bnCat)

    # Function to get the abs diff from a given composite *-1
    def getDiff(img):
        out = img.subtract(composite).abs().multiply(-1).rename(bns)
        return img.addBands(out)

    # Find the diff and add a date band
    images = images.map(getDiff)
    images = images.map(addDateBand)

    # Iterate across each band and find the corresponding date to the composite
    def bnCat2(bn):
        bn = ee.String(bn)
        t = images.select([bn, bn.cat("_diff"), "year"]).qualityMosaic(bn.cat("_diff"))
        return t.select(["year"]).rename(["YYYYDD"])

    out = bandNames.map(bnCat2)

    # Convert to an image and rename
    out = collectionToImage(ee.ImageCollection(out))
    # var outBns = bandNames.map(function(bn){return ee.String(bn).cat('YYYYDD')});
    # out = out.rename(outBns);

    return out


############################################################################
# Function to handle empty collections that will cause subsequent processes to fail
# If the collection is empty, will fill it with an empty image
def fillEmptyCollections(inCollection: ee.ImageCollection, dummyImage: ee.Image) -> ee.ImageCollection:
    """Fills empty image collections with a dummy image. This handles empty collections that will cause subsequent processes to fail.

    Args:
        inCollection: The input Earth Engine image collection.
        dummyImage: A dummy Earth Engine image.

    Returns:
        The input image collection or a collection containing the dummy image if empty.
    """
    dummyCollection = ee.ImageCollection([dummyImage.mask(ee.Image(0))])
    imageCount = inCollection.toList(1).length()
    return ee.ImageCollection(ee.Algorithms.If(imageCount.gt(0), inCollection, dummyCollection))


############################################################################
# Add band tracking which satellite the pixel came from
def addSensorBand(img: ee.Image, whichProgram: str, toaOrSR: str) -> ee.Image:
    """Adds a sensor band to an image.

    Args:
        img: The input Earth Engine image.
        whichProgram: The program (e.g., 'C1_landsat', "C2_landsat", 'sentinel2').
        toaOrSR: Whether the image is TOA or SR.

    Returns:
        The input image with an added sensor band.
    """
    sensorDict = ee.Dictionary(
        {
            "LANDSAT_4": 4,
            "LANDSAT_5": 5,
            "LANDSAT_7": 7,
            "LANDSAT_8": 8,
            "LANDSAT_9": 9,
            "Sentinel-2A": 21,
            "Sentinel-2B": 22,
            "Sentinel-2C": 23,
        }
    )
    sensorPropDict = ee.Dictionary(
        {
            "C1_landsat": {"TOA": "SPACECRAFT_ID", "SR": "SATELLITE"},
            "C2_landsat": {"TOA": "SPACECRAFT_ID", "SR": "SPACECRAFT_ID"},
            "sentinel2": {"TOA": "SPACECRAFT_NAME", "SR": "SPACECRAFT_NAME"},
        }
    )
    toaOrSR = toaOrSR.upper()
    sensorProp = ee.Dictionary(sensorPropDict.get(whichProgram)).get(toaOrSR)
    sensorName = img.get(sensorProp)
    img = img.addBands(ee.Image.constant(sensorDict.get(sensorName)).rename(["sensor"]).byte()).set("sensor", sensorName)
    return img


############################################################################
############################################################################
# Adds the float year with julian proportion to image
def addDateBand(img: ee.Image, maskTime: bool = False) -> ee.Image:
    """Adds a date band to an image.

    Args:
        img: The input Earth Engine image.
        maskTime: Whether to mask the date band based on the image mask.

    Returns:
        The input image with an added date band.
    """
    d = ee.Date(img.get("system:time_start"))
    y = d.get("year")
    d = y.add(d.getFraction("year"))
    # d=d.getFraction('year')
    db = ee.Image.constant(d).rename(["year"]).float()
    if maskTime:
        db = db.updateMask(img.select([0]).mask())
    return img.addBands(db)


def addYearFractionBand(img: ee.Image) -> ee.Image:
    """Adds a year fraction band to an image.

    Args:
        img: The input Earth Engine image.

    Returns:
        The input image with an added year fraction band.
    """
    d = ee.Date(img.get("system:time_start"))
    y = d.get("year")
    # d = y.add(d.getFraction('year'));
    d = d.getFraction("year")
    db = ee.Image.constant(d).rename(["year"]).float()
    db = db  # .updateMask(img.select([0]).mask())
    return img.addBands(db)


def addYearYearFractionBand(img: ee.Image) -> ee.Image:
    """Adds a year and year fraction band to an image.

    Args:
        img: The input Earth Engine image.

    Returns:
        The input image with an added year and year fraction band.
    """
    d = ee.Date(img.get("system:time_start"))
    y = d.get("year")
    # d = y.add(d.getFraction('year'));
    d = d.getFraction("year")
    db = ee.Image.constant(y).add(ee.Image.constant(d)).rename(["year"]).float()
    db = db  # .updateMask(img.select([0]).mask())
    return img.addBands(db)


def addYearBand(img: ee.Image) -> ee.Image:
    """Adds a year band to an image.

    Args:
        img: The input Earth Engine image.

    Returns:
        The input image with an added year band.
    """
    d = ee.Date(img.get("system:time_start"))
    y = d.get("year")

    db = ee.Image.constant(y).rename(["year"]).float()
    db = db  # .updateMask(img.select([0]).mask())
    return img.addBands(db)


def addJulianDayBand(img: ee.Image) -> ee.Image:
    """Adds a Julian day band to an image.

    Args:
        img: The input Earth Engine image.

    Returns:
        The input image with an added Julian day band.
    """
    d = ee.Date(img.get("system:time_start"))
    julian = ee.Image(ee.Number.parse(d.format("DD"))).rename(["julianDay"])

    return img.addBands(julian).float()


def addYearJulianDayBand(img: ee.Image) -> ee.Image:
    """Adds a year and Julian day band to an image.

    Args:
        img: The input Earth Engine image.

    Returns:
        The input image with an added year and Julian day band.
    """
    d = ee.Date(img.get("system:time_start"))
    yj = ee.Image(ee.Number.parse(d.format("YYDD"))).rename(["yearJulian"])
    return img.addBands(yj).float()


def addFullYearJulianDayBand(img: ee.Image) -> ee.Image:
    """Adds a full year Julian day band to an image.

    Args:
        img: The input Earth Engine image.

    Returns:
        The input image with an added full year Julian day band.
    """
    d = ee.Date(img.get("system:time_start"))
    yj = ee.Image(ee.Number.parse(d.format("YYYYDD"))).rename(["yearJulian"]).int64()

    return img.addBands(yj).float()


def offsetImageDate(img: ee.Image, n: int, unit: str) -> ee.Image:
    """Offsets the date of an image.

    Args:
        img: The input Earth Engine image.
        n: The number of units to offset.
        unit: The unit of the offset (e.g., 'year', 'month', 'day').

    Returns:
        The image with an offset date.
    """
    date = ee.Date(img.get("system:time_start"))
    date = date.advance(n, unit)
    # date = ee.Date.fromYMD(100,date.get('month'),date.get('day'))
    return img.set("system:time_start", date.millis())


################################################################
################################################################
fringeCountThreshold = 279  # Define number of non null observations for pixel to not be classified as a fringe
################################################################
# Kernel used for defringing
k = ee.Kernel.fixed(
    41,
    41,
    [
        [
            0,
            0,
            0,
            0,
            0,
            0,
            0,
            0,
            0,
            0,
            0,
            0,
            0,
            0,
            0,
            0,
            0,
            0,
            0,
            0,
            0,
            1,
            1,
            1,
            1,
            1,
            1,
            1,
            1,
            1,
            0,
            0,
            0,
            0,
            0,
            0,
            0,
            0,
            0,
            0,
            0,
        ],
        [
            0,
            0,
            0,
            0,
            0,
            0,
            0,
            0,
            0,
            0,
            0,
            0,
            0,
            0,
            0,
            0,
            0,
            0,
            0,
            0,
            0,
            1,
            1,
            1,
            1,
            1,
            1,
            1,
            1,
            1,
            0,
            0,
            0,
            0,
            0,
            0,
            0,
            0,
            0,
            0,
            0,
        ],
        [
            0,
            0,
            0,
            0,
            0,
            0,
            0,
            0,
            0,
            0,
            0,
            0,
            0,
            0,
            0,
            0,
            0,
            0,
            0,
            0,
            0,
            1,
            1,
            1,
            1,
            1,
            1,
            1,
            1,
            1,
            0,
            0,
            0,
            0,
            0,
            0,
            0,
            0,
            0,
            0,
            0,
        ],
        [
            0,
            0,
            0,
            0,
            0,
            0,
            0,
            0,
            0,
            0,
            0,
            0,
            0,
            0,
            0,
            0,
            0,
            0,
            0,
            0,
            0,
            0,
            0,
            0,
            0,
            0,
            0,
            0,
            0,
            0,
            0,
            0,
            0,
            0,
            0,
            0,
            0,
            0,
            0,
            0,
            0,
        ],
        [
            0,
            0,
            0,
            0,
            0,
            0,
            0,
            0,
            0,
            0,
            0,
            0,
            0,
            0,
            0,
            0,
            0,
            0,
            0,
            0,
            1,
            1,
            1,
            1,
            1,
            1,
            1,
            1,
            1,
            0,
            0,
            0,
            0,
            0,
            0,
            0,
            0,
            0,
            0,
            0,
            0,
        ],
        [
            0,
            0,
            0,
            0,
            0,
            0,
            0,
            0,
            0,
            0,
            0,
            0,
            0,
            0,
            0,
            0,
            0,
            0,
            0,
            0,
            1,
            1,
            1,
            1,
            1,
            1,
            1,
            1,
            1,
            0,
            0,
            0,
            0,
            0,
            0,
            0,
            0,
            0,
            0,
            0,
            0,
        ],
        [
            0,
            0,
            0,
            0,
            0,
            0,
            0,
            0,
            0,
            0,
            0,
            0,
            0,
            0,
            0,
            0,
            0,
            0,
            0,
            0,
            1,
            1,
            1,
            1,
            1,
            1,
            1,
            1,
            1,
            0,
            0,
            0,
            0,
            0,
            0,
            0,
            0,
            0,
            0,
            0,
            0,
        ],
        [
            0,
            0,
            0,
            0,
            0,
            0,
            0,
            0,
            0,
            0,
            0,
            0,
            0,
            0,
            0,
            0,
            0,
            0,
            0,
            0,
            0,
            0,
            0,
            0,
            0,
            0,
            0,
            0,
            0,
            0,
            0,
            0,
            0,
            0,
            0,
            0,
            0,
            0,
            0,
            0,
            0,
        ],
        [
            0,
            0,
            0,
            0,
            0,
            0,
            0,
            0,
            0,
            0,
            0,
            0,
            0,
            0,
            0,
            0,
            0,
            0,
            0,
            1,
            1,
            1,
            1,
            1,
            1,
            1,
            1,
            1,
            0,
            0,
            0,
            0,
            0,
            0,
            0,
            0,
            0,
            0,
            0,
            0,
            0,
        ],
        [
            0,
            0,
            0,
            0,
            0,
            0,
            0,
            0,
            0,
            0,
            0,
            0,
            0,
            0,
            0,
            0,
            0,
            0,
            0,
            1,
            1,
            1,
            1,
            1,
            1,
            1,
            1,
            1,
            0,
            0,
            0,
            0,
            0,
            0,
            0,
            0,
            0,
            0,
            0,
            0,
            0,
        ],
        [
            0,
            0,
            0,
            0,
            0,
            0,
            0,
            0,
            0,
            0,
            0,
            0,
            0,
            0,
            0,
            0,
            0,
            0,
            0,
            1,
            1,
            1,
            1,
            1,
            1,
            1,
            1,
            1,
            0,
            0,
            0,
            0,
            0,
            0,
            0,
            0,
            0,
            0,
            0,
            0,
            0,
        ],
        [
            0,
            0,
            0,
            0,
            0,
            0,
            0,
            0,
            0,
            0,
            0,
            0,
            0,
            0,
            0,
            0,
            0,
            0,
            0,
            0,
            0,
            0,
            0,
            0,
            0,
            0,
            0,
            0,
            0,
            0,
            0,
            0,
            0,
            0,
            0,
            0,
            0,
            0,
            0,
            0,
            0,
        ],
        [
            0,
            0,
            0,
            0,
            0,
            0,
            0,
            0,
            0,
            0,
            0,
            0,
            0,
            0,
            0,
            0,
            0,
            0,
            1,
            1,
            1,
            1,
            1,
            1,
            1,
            1,
            1,
            0,
            0,
            0,
            0,
            0,
            0,
            0,
            0,
            0,
            0,
            0,
            0,
            0,
            0,
        ],
        [
            0,
            0,
            0,
            0,
            0,
            0,
            0,
            0,
            0,
            0,
            0,
            0,
            0,
            0,
            0,
            0,
            0,
            0,
            1,
            1,
            1,
            1,
            1,
            1,
            1,
            1,
            1,
            0,
            0,
            0,
            0,
            0,
            0,
            0,
            0,
            0,
            0,
            0,
            0,
            0,
            0,
        ],
        [
            0,
            0,
            0,
            0,
            0,
            0,
            0,
            0,
            0,
            0,
            0,
            0,
            0,
            0,
            0,
            0,
            0,
            0,
            1,
            1,
            1,
            1,
            1,
            1,
            1,
            1,
            1,
            0,
            0,
            0,
            0,
            0,
            0,
            0,
            0,
            0,
            0,
            0,
            0,
            0,
            0,
        ],
        [
            0,
            0,
            0,
            0,
            0,
            0,
            0,
            0,
            0,
            0,
            0,
            0,
            0,
            0,
            0,
            0,
            0,
            0,
            0,
            0,
            0,
            0,
            0,
            0,
            0,
            0,
            0,
            0,
            0,
            0,
            0,
            0,
            0,
            0,
            0,
            0,
            0,
            0,
            0,
            0,
            0,
        ],
        [
            0,
            0,
            0,
            0,
            0,
            0,
            0,
            0,
            0,
            0,
            0,
            0,
            0,
            0,
            0,
            0,
            0,
            1,
            1,
            1,
            1,
            1,
            1,
            1,
            1,
            1,
            0,
            0,
            0,
            0,
            0,
            0,
            0,
            0,
            0,
            0,
            0,
            0,
            0,
            0,
            0,
        ],
        [
            0,
            0,
            0,
            0,
            0,
            0,
            0,
            0,
            0,
            0,
            0,
            0,
            0,
            0,
            0,
            0,
            0,
            1,
            1,
            1,
            1,
            1,
            1,
            1,
            1,
            1,
            0,
            0,
            0,
            0,
            0,
            0,
            0,
            0,
            0,
            0,
            0,
            0,
            0,
            0,
            0,
        ],
        [
            0,
            0,
            0,
            0,
            0,
            0,
            0,
            0,
            0,
            0,
            0,
            0,
            0,
            0,
            0,
            0,
            0,
            1,
            1,
            1,
            1,
            1,
            1,
            1,
            1,
            1,
            0,
            0,
            0,
            0,
            0,
            0,
            0,
            0,
            0,
            0,
            0,
            0,
            0,
            0,
            0,
        ],
        [
            0,
            0,
            0,
            0,
            0,
            0,
            0,
            0,
            0,
            0,
            0,
            0,
            0,
            0,
            0,
            0,
            0,
            0,
            0,
            0,
            0,
            0,
            0,
            0,
            0,
            0,
            0,
            0,
            0,
            0,
            0,
            0,
            0,
            0,
            0,
            0,
            0,
            0,
            0,
            0,
            0,
        ],
        [
            0,
            0,
            0,
            0,
            0,
            0,
            0,
            0,
            0,
            0,
            0,
            0,
            0,
            0,
            0,
            0,
            1,
            1,
            1,
            1,
            1,
            1,
            1,
            1,
            1,
            0,
            0,
            0,
            0,
            0,
            0,
            0,
            0,
            0,
            0,
            0,
            0,
            0,
            0,
            0,
            0,
        ],
        [
            0,
            0,
            0,
            0,
            0,
            0,
            0,
            0,
            0,
            0,
            0,
            0,
            0,
            0,
            0,
            0,
            0,
            0,
            0,
            0,
            0,
            0,
            0,
            0,
            0,
            0,
            0,
            0,
            0,
            0,
            0,
            0,
            0,
            0,
            0,
            0,
            0,
            0,
            0,
            0,
            0,
        ],
        [
            0,
            0,
            0,
            0,
            0,
            0,
            0,
            0,
            0,
            0,
            0,
            0,
            0,
            0,
            0,
            1,
            1,
            1,
            1,
            1,
            1,
            1,
            1,
            1,
            0,
            0,
            0,
            0,
            0,
            0,
            0,
            0,
            0,
            0,
            0,
            0,
            0,
            0,
            0,
            0,
            0,
        ],
        [
            0,
            0,
            0,
            0,
            0,
            0,
            0,
            0,
            0,
            0,
            0,
            0,
            0,
            0,
            0,
            1,
            1,
            1,
            1,
            1,
            1,
            1,
            1,
            1,
            0,
            0,
            0,
            0,
            0,
            0,
            0,
            0,
            0,
            0,
            0,
            0,
            0,
            0,
            0,
            0,
            0,
        ],
        [
            0,
            0,
            0,
            0,
            0,
            0,
            0,
            0,
            0,
            0,
            0,
            0,
            0,
            0,
            0,
            1,
            1,
            1,
            1,
            1,
            1,
            1,
            1,
            1,
            0,
            0,
            0,
            0,
            0,
            0,
            0,
            0,
            0,
            0,
            0,
            0,
            0,
            0,
            0,
            0,
            0,
        ],
        [
            0,
            0,
            0,
            0,
            0,
            0,
            0,
            0,
            0,
            0,
            0,
            0,
            0,
            0,
            0,
            0,
            0,
            0,
            0,
            0,
            0,
            0,
            0,
            0,
            0,
            0,
            0,
            0,
            0,
            0,
            0,
            0,
            0,
            0,
            0,
            0,
            0,
            0,
            0,
            0,
            0,
        ],
        [
            0,
            0,
            0,
            0,
            0,
            0,
            0,
            0,
            0,
            0,
            0,
            0,
            0,
            0,
            1,
            1,
            1,
            1,
            1,
            1,
            1,
            1,
            1,
            0,
            0,
            0,
            0,
            0,
            0,
            0,
            0,
            0,
            0,
            0,
            0,
            0,
            0,
            0,
            0,
            0,
            0,
        ],
        [
            0,
            0,
            0,
            0,
            0,
            0,
            0,
            0,
            0,
            0,
            0,
            0,
            0,
            0,
            1,
            1,
            1,
            1,
            1,
            1,
            1,
            1,
            1,
            0,
            0,
            0,
            0,
            0,
            0,
            0,
            0,
            0,
            0,
            0,
            0,
            0,
            0,
            0,
            0,
            0,
            0,
        ],
        [
            0,
            0,
            0,
            0,
            0,
            0,
            0,
            0,
            0,
            0,
            0,
            0,
            0,
            0,
            1,
            1,
            1,
            1,
            1,
            1,
            1,
            1,
            1,
            0,
            0,
            0,
            0,
            0,
            0,
            0,
            0,
            0,
            0,
            0,
            0,
            0,
            0,
            0,
            0,
            0,
            0,
        ],
        [
            0,
            0,
            0,
            0,
            0,
            0,
            0,
            0,
            0,
            0,
            0,
            0,
            0,
            0,
            0,
            0,
            0,
            0,
            0,
            0,
            0,
            0,
            0,
            0,
            0,
            0,
            0,
            0,
            0,
            0,
            0,
            0,
            0,
            0,
            0,
            0,
            0,
            0,
            0,
            0,
            0,
        ],
        [
            0,
            0,
            0,
            0,
            0,
            0,
            0,
            0,
            0,
            0,
            0,
            0,
            0,
            1,
            1,
            1,
            1,
            1,
            1,
            1,
            1,
            1,
            0,
            0,
            0,
            0,
            0,
            0,
            0,
            0,
            0,
            0,
            0,
            0,
            0,
            0,
            0,
            0,
            0,
            0,
            0,
        ],
        [
            0,
            0,
            0,
            0,
            0,
            0,
            0,
            0,
            0,
            0,
            0,
            0,
            0,
            1,
            1,
            1,
            1,
            1,
            1,
            1,
            1,
            1,
            0,
            0,
            0,
            0,
            0,
            0,
            0,
            0,
            0,
            0,
            0,
            0,
            0,
            0,
            0,
            0,
            0,
            0,
            0,
        ],
        [
            0,
            0,
            0,
            0,
            0,
            0,
            0,
            0,
            0,
            0,
            0,
            0,
            0,
            1,
            1,
            1,
            1,
            1,
            1,
            1,
            1,
            1,
            0,
            0,
            0,
            0,
            0,
            0,
            0,
            0,
            0,
            0,
            0,
            0,
            0,
            0,
            0,
            0,
            0,
            0,
            0,
        ],
        [
            0,
            0,
            0,
            0,
            0,
            0,
            0,
            0,
            0,
            0,
            0,
            0,
            0,
            0,
            0,
            0,
            0,
            0,
            0,
            0,
            0,
            0,
            0,
            0,
            0,
            0,
            0,
            0,
            0,
            0,
            0,
            0,
            0,
            0,
            0,
            0,
            0,
            0,
            0,
            0,
            0,
        ],
        [
            0,
            0,
            0,
            0,
            0,
            0,
            0,
            0,
            0,
            0,
            0,
            0,
            1,
            1,
            1,
            1,
            1,
            1,
            1,
            1,
            1,
            0,
            0,
            0,
            0,
            0,
            0,
            0,
            0,
            0,
            0,
            0,
            0,
            0,
            0,
            0,
            0,
            0,
            0,
            0,
            0,
        ],
        [
            0,
            0,
            0,
            0,
            0,
            0,
            0,
            0,
            0,
            0,
            0,
            0,
            1,
            1,
            1,
            1,
            1,
            1,
            1,
            1,
            1,
            0,
            0,
            0,
            0,
            0,
            0,
            0,
            0,
            0,
            0,
            0,
            0,
            0,
            0,
            0,
            0,
            0,
            0,
            0,
            0,
        ],
        [
            0,
            0,
            0,
            0,
            0,
            0,
            0,
            0,
            0,
            0,
            0,
            0,
            1,
            1,
            1,
            1,
            1,
            1,
            1,
            1,
            1,
            0,
            0,
            0,
            0,
            0,
            0,
            0,
            0,
            0,
            0,
            0,
            0,
            0,
            0,
            0,
            0,
            0,
            0,
            0,
            0,
        ],
        [
            0,
            0,
            0,
            0,
            0,
            0,
            0,
            0,
            0,
            0,
            0,
            0,
            0,
            0,
            0,
            0,
            0,
            0,
            0,
            0,
            0,
            0,
            0,
            0,
            0,
            0,
            0,
            0,
            0,
            0,
            0,
            0,
            0,
            0,
            0,
            0,
            0,
            0,
            0,
            0,
            0,
        ],
        [
            0,
            0,
            0,
            0,
            0,
            0,
            0,
            0,
            0,
            0,
            0,
            1,
            1,
            1,
            1,
            1,
            1,
            1,
            1,
            1,
            0,
            0,
            0,
            0,
            0,
            0,
            0,
            0,
            0,
            0,
            0,
            0,
            0,
            0,
            0,
            0,
            0,
            0,
            0,
            0,
            0,
        ],
        [
            0,
            0,
            0,
            0,
            0,
            0,
            0,
            0,
            0,
            0,
            0,
            1,
            1,
            1,
            1,
            1,
            1,
            1,
            1,
            1,
            0,
            0,
            0,
            0,
            0,
            0,
            0,
            0,
            0,
            0,
            0,
            0,
            0,
            0,
            0,
            0,
            0,
            0,
            0,
            0,
            0,
        ],
        [
            0,
            0,
            0,
            0,
            0,
            0,
            0,
            0,
            0,
            0,
            0,
            1,
            1,
            1,
            1,
            1,
            1,
            1,
            1,
            1,
            0,
            0,
            0,
            0,
            0,
            0,
            0,
            0,
            0,
            0,
            0,
            0,
            0,
            0,
            0,
            0,
            0,
            0,
            0,
            0,
            0,
        ],
    ],
)


################################################################
# Algorithm to defringe Landsat scenes
def defringeLandsat(img: ee.Image) -> ee.Image:
    """Defringes a Landsat 7 image.

    Args:
        img: The input Landsat 7 image.

    Returns:
        The defringed Landsat 7 image.
    """
    # Find any pixel without sufficient non null pixels (fringes)
    m = img.mask().reduce(ee.Reducer.min())

    # Apply kernel
    kernelSum = m.reduceNeighborhood(ee.Reducer.sum(), k, "kernel")
    # Map.addLayer(img,vizParams,'with fringes')
    # Map.addLayer(sum,{'min':20,'max':241},'sum41',false)

    # Mask pixels w/o sufficient obs
    kernelSum = kernelSum.gte(fringeCountThreshold)
    img = img.mask(kernelSum)
    # Map.addLayer(img,vizParams,'defringed')
    return img


################################################################
# Function to find unique values of a field in a collection
def uniqueValues(collection: ee.ImageCollection, field: str) -> ee.List:
    """Finds unique values of a field in an image collection.

    Args:
        collection: The input Earth Engine image collection.
        field: The field to extract unique values from.

    Returns:
        A list of unique values.
    """
    values = ee.Dictionary(collection.reduceColumns(ee.Reducer.frequencyHistogram(), [field]).get("histogram")).keys()
    return values


###############################################################
# Function to simplify data into daily mosaics
# This procedure must be used for proper processing of S2 imagery
def dailyMosaics(imgs: ee.ImageCollection) -> ee.ImageCollection:
    """Creates daily mosaics from an image collection.

    Args:
        imgs: The input Earth Engine image collection.

    Returns:
        An Earth Engine image collection containing daily mosaics.
    """

    # Simplify date to exclude time of day
    def propWrapper(img):
        d = img.date().format("YYYY-MM-dd")
        orbit = ee.Number(img.get("SENSING_ORBIT_NUMBER")).format()
        return img.set({"date-orbit": d.cat(ee.String("_")).cat(orbit), "date": d})

    imgs = imgs.map(propWrapper)

    # Find the unique day orbits
    dayOrbits = ee.Dictionary(imgs.aggregate_histogram("date-orbit")).keys()

    def dayWrapper(d):
        date = ee.Date(ee.String(d).split("_").get(0))
        orbit = ee.Number.parse(ee.String(d).split("_").get(1))
        t = imgs.filterDate(date, date.advance(1, "day")).filter(ee.Filter.eq("SENSING_ORBIT_NUMBER", orbit))
        f = ee.Image(t.first())
        t = t.mosaic()
        t = t.set("system:time_start", date.millis())
        t = t.copyProperties(f)
        return t

    imgs = dayOrbits.map(dayWrapper)
    imgs = ee.ImageCollection.fromImages(imgs)

    return imgs


################################################################
# Sentinel 1 processing
# Adapted from: https://code.earthengine.google.com/39a3ad5ac59cd8af14e3dbd78436d2b5
# Author: Warren Scott

# --------------------------------------- DEFINE SPECKLEFUNCTION---------------------------------------------------*/


# Sigma Lee filter
def toNatural(img: ee.Image) -> ee.Image:
    """Converts a Sentinel-1 image from dB to natural units.

    Args:
        img: The input Sentinel-1 image in dB.

    Returns:
        The converted image in natural units.
    """
    return ee.Image(10.0).pow(img.select(0).divide(10.0))


def toDB(img: ee.Image) -> ee.Image:
    """Converts a Sentinel-1 image from natural units to dB.

    Args:
        img: The input Sentinel-1 image in natural units.

    Returns:
        The converted image in dB.
    """
    return ee.Image(img).log10().multiply(10.0)


# The RL speckle filter from https://code.earthengine.google.com/2ef38463ebaf5ae133a478f173fd0ab5 by Guido Lemoine
# As coded in the SNAP 3.0 S1TBX:
def RefinedLee(img: ee.Image) -> ee.Image:
    """Applies the Refined Lee speckle filter to a Sentinel-1 image.

    Args:
        img: The input Sentinel-1 image in natural units.

    Returns:
        The speckle filtered image.
    """
    # img must be in natural units, i.e. not in dB!
    # Set up 3x3 kernels
    weights3 = ee.List.repeat(ee.List.repeat(1, 3), 3)
    kernel3 = ee.Kernel.fixed(3, 3, weights3, 1, 1, False)

    mean3 = img.reduceNeighborhood(ee.Reducer.mean(), kernel3)
    variance3 = img.reduceNeighborhood(ee.Reducer.variance(), kernel3)

    # Use a sample of the 3x3 windows inside a 7x7 windows to determine gradients and directions
    sample_weights = ee.List(
        [
            [0, 0, 0, 0, 0, 0, 0],
            [0, 1, 0, 1, 0, 1, 0],
            [0, 0, 0, 0, 0, 0, 0],
            [0, 1, 0, 1, 0, 1, 0],
            [0, 0, 0, 0, 0, 0, 0],
            [0, 1, 0, 1, 0, 1, 0],
            [0, 0, 0, 0, 0, 0, 0],
        ]
    )

    sample_kernel = ee.Kernel.fixed(7, 7, sample_weights, 3, 3, False)

    # Calculate mean and variance for the sampled windows and store as 9 bands
    sample_mean = mean3.neighborhoodToBands(sample_kernel)
    sample_var = variance3.neighborhoodToBands(sample_kernel)

    # Determine the 4 gradients for the sampled windows
    gradients = sample_mean.select(1).subtract(sample_mean.select(7)).abs()
    gradients = gradients.addBands(sample_mean.select(6).subtract(sample_mean.select(2)).abs())
    gradients = gradients.addBands(sample_mean.select(3).subtract(sample_mean.select(5)).abs())
    gradients = gradients.addBands(sample_mean.select(0).subtract(sample_mean.select(8)).abs())

    # And find the maximum gradient amongst gradient bands
    max_gradient = gradients.reduce(ee.Reducer.max())

    # Create a mask for band pixels that are the maximum gradient
    gradmask = gradients.eq(max_gradient)

    # duplicate gradmask bands: each gradient represents 2 directions
    gradmask = gradmask.addBands(gradmask)

    # Determine the 8 directions
    directions = sample_mean.select(1).subtract(sample_mean.select(4)).gt(sample_mean.select(4).subtract(sample_mean.select(7))).multiply(1)
    directions = directions.addBands(sample_mean.select(6).subtract(sample_mean.select(4)).gt(sample_mean.select(4).subtract(sample_mean.select(2))).multiply(2))
    directions = directions.addBands(sample_mean.select(3).subtract(sample_mean.select(4)).gt(sample_mean.select(4).subtract(sample_mean.select(5))).multiply(3))
    directions = directions.addBands(sample_mean.select(0).subtract(sample_mean.select(4)).gt(sample_mean.select(4).subtract(sample_mean.select(8))).multiply(4))

    # The next 4 are the not() of the previous 4
    directions = directions.addBands(directions.select(0).Not().multiply(5))
    directions = directions.addBands(directions.select(1).Not().multiply(6))
    directions = directions.addBands(directions.select(2).Not().multiply(7))
    directions = directions.addBands(directions.select(3).Not().multiply(8))

    # Mask all values that are not 1-8
    directions = directions.updateMask(gradmask)

    # "collapse" the stack into a singe band image (due to masking, each pixel has just one value (1-8) in it's directional band, and is otherwise masked)
    directions = directions.reduce(ee.Reducer.sum())

    # var pal = ['ffffff','ff0000','ffff00', '00ff00', '00ffff', '0000ff', 'ff00ff', '000000'];
    # Map.addLayer(directions.reduce(ee.Reducer.sum()), {min:1, max:8, palette: pal}, 'Directions', false);

    sample_stats = sample_var.divide(sample_mean.multiply(sample_mean))

    # Calculate localNoiseVariance
    sigmaV = sample_stats.toArray().arraySort().arraySlice(0, 0, 5).arrayReduce(ee.Reducer.mean(), [0])

    # Set up the 7*7 kernels for directional statistics
    rect_weights = ee.List.repeat(ee.List.repeat(0, 7), 3).cat(ee.List.repeat(ee.List.repeat(1, 7), 4))

    diag_weights = ee.List(
        [
            [1, 0, 0, 0, 0, 0, 0],
            [1, 1, 0, 0, 0, 0, 0],
            [1, 1, 1, 0, 0, 0, 0],
            [1, 1, 1, 1, 0, 0, 0],
            [1, 1, 1, 1, 1, 0, 0],
            [1, 1, 1, 1, 1, 1, 0],
            [1, 1, 1, 1, 1, 1, 1],
        ]
    )

    rect_kernel = ee.Kernel.fixed(7, 7, rect_weights, 3, 3, False)
    diag_kernel = ee.Kernel.fixed(7, 7, diag_weights, 3, 3, False)

    # Create stacks for mean and variance using the original kernels. Mask with relevant direction.
    dir_mean = img.reduceNeighborhood(ee.Reducer.mean(), rect_kernel).updateMask(directions.eq(1))
    dir_var = img.reduceNeighborhood(ee.Reducer.variance(), rect_kernel).updateMask(directions.eq(1))

    dir_mean = dir_mean.addBands(img.reduceNeighborhood(ee.Reducer.mean(), diag_kernel).updateMask(directions.eq(2)))
    dir_var = dir_var.addBands(img.reduceNeighborhood(ee.Reducer.variance(), diag_kernel).updateMask(directions.eq(2)))

    # and add the bands for rotated kernels
    for i in range(1, 4):
        dir_mean = dir_mean.addBands(img.reduceNeighborhood(ee.Reducer.mean(), rect_kernel.rotate(i)).updateMask(directions.eq(2 * i + 1)))
        dir_var = dir_var.addBands(img.reduceNeighborhood(ee.Reducer.variance(), rect_kernel.rotate(i)).updateMask(directions.eq(2 * i + 1)))
        dir_mean = dir_mean.addBands(img.reduceNeighborhood(ee.Reducer.mean(), diag_kernel.rotate(i)).updateMask(directions.eq(2 * i + 2)))
        dir_var = dir_var.addBands(img.reduceNeighborhood(ee.Reducer.variance(), diag_kernel.rotate(i)).updateMask(directions.eq(2 * i + 2)))

    # "collapse" the stack into a single band image (due to masking, each pixel has just one value in it's directional band, and is otherwise masked)
    dir_mean = dir_mean.reduce(ee.Reducer.sum())
    dir_var = dir_var.reduce(ee.Reducer.sum())

    # A finally generate the filtered value
    varX = dir_var.subtract(dir_mean.multiply(dir_mean).multiply(sigmaV)).divide(sigmaV.add(1.0))

    b = varX.divide(dir_var)

    result = dir_mean.add(b.multiply(img.subtract(dir_mean)))
    return result.arrayFlatten([["sum"]])


################################################################


# Load and filter Sentinel-1 GRD data by predefined parameters
def getS1(
    studyArea: ee.Geometry,
    startYear: int,
    endYear: int,
    startJulian: int,
    endJulian: int,
    polarization: str = "VV",
    pass_direction: str = "ASCENDING",
) -> ee.ImageCollection:
    """Loads Sentinel-1 GRD data for a given area and time period.

    Args:
        studyArea: The geographic area of interest.
        startYear: The start year of the desired data.
        endYear: The end year of the desired data.
        startJulian: The start Julian day of the desired data.
        endJulian: The end Julian day of the desired data.
        polarization: The desired polarization (default: "VV").
        pass_direction: The desired pass direction (default: "ASCENDING").

    Returns:
        An Earth Engine ImageCollection containing the loaded Sentinel-1 data.
    """
    collection = (
        ee.ImageCollection("COPERNICUS/S1_GRD")
        .filter(ee.Filter.calendarRange(startYear, endYear, "year"))
        .filter(ee.Filter.calendarRange(startJulian, endJulian))
        .filter(ee.Filter.eq("instrumentMode", "IW"))
        .filter(ee.Filter.listContains("transmitterReceiverPolarisation", polarization))
        .filter(ee.Filter.eq("orbitProperties_pass", pass_direction))
        .filter(ee.Filter.eq("resolution_meters", 10))
        .filterBounds(studyArea)
        .select([polarization])
    )

    return collection


################################################################
# Function to get Sentinel 2 A and B data into a single collection with meaningful band names for a specified area and date range
# Will also join the S2 cloudless cloud probability collection if specified
def getS2(
<<<<<<< HEAD
    studyArea,
    startDate,
    endDate,
    startJulian,
    endJulian,
    resampleMethod="aggregate",
    toaOrSR="TOA",
    convertToDailyMosaics=True,
    addCloudProbability=False,
    addCloudScorePlus=True,
    cloudScorePlusScore='cs',
):
=======
    studyArea: ee.Geometry,
    startDate: ee.Date,
    endDate: ee.Date,
    startJulian: int,
    endJulian: int,
    resampleMethod: str = "nearest",
    toaOrSR: str = "TOA",
    convertToDailyMosaics: bool = True,
    addCloudProbability: bool = False,
    addCloudScorePlus: bool = True,
    cloudScorePlusScore: str = "cs",
) -> ee.ImageCollection:
    """Loads and processes Sentinel-2 data for a given area and time period.
>>>>>>> abd955d1

    Args:
        studyArea: The geographic area of interest.
        startDate: The start date of the desired data.
        endDate: The end date of the desired data.
        startJulian: The start Julian day of the desired data.
        endJulian: The end Julian day of the desired data.
        resampleMethod: The resampling method (default: "nearest").
        toaOrSR: Whether to load TOA or SR data (default: "TOA").
        convertToDailyMosaics: Whether to convert the data to daily mosaics (default: True).
        addCloudProbability: Whether to add cloud probability data (default: False).
        addCloudScorePlus: Whether to add cloud score plus data (default: True).
        cloudScorePlusScore: The band name for cloud score plus (default: "cs").


    Returns:
        An Earth Engine ImageCollection containing the processed Sentinel-2 data.
    """
    args = formatArgs(locals())

    toaOrSR = toaOrSR.upper()

    # 3/22 - Changed to using the _HARMONIZED collections following the introduction of a 1000 value offset from Jan 25 2022 onward
    # These collections account for these differences
    s2CollectionDict = {
        "TOA": "COPERNICUS/S2_HARMONIZED",
        "SR": "COPERNICUS/S2_SR_HARMONIZED",
    }

    sensorBandDict = {
        "SR": [
            "B1",
            "B2",
            "B3",
            "B4",
            "B5",
            "B6",
            "B7",
            "B8",
            "B8A",
            "B9",
            "B11",
            "B12",
        ],
        "TOA": [
            "B1",
            "B2",
            "B3",
            "B4",
            "B5",
            "B6",
            "B7",
            "B8",
            "B8A",
            "B9",
            "B10",
            "B11",
            "B12",
        ],
    }

    sensorBandNameDict = {
        "SR": [
            "cb",
            "blue",
            "green",
            "red",
            "re1",
            "re2",
            "re3",
            "nir",
            "nir2",
            "waterVapor",
            "swir1",
            "swir2",
        ],
        "TOA": [
            "cb",
            "blue",
            "green",
            "red",
            "re1",
            "re2",
            "re3",
            "nir",
            "nir2",
            "waterVapor",
            "cirrus",
            "swir1",
            "swir2",
        ],
    }
    # Specify S2 continuous bands if resampling is set to something other than near
    s2_continuous_bands = sensorBandNameDict[toaOrSR]

    def multS2(img):
        t = img.select(sensorBandDict[toaOrSR]).divide(10000)
        # t = t.addBands(img.select(['QA60']))
        # out = t.copyProperties(img).copyProperties(img,['system:time_start'])
        return img.addBands(t, None, True)

    # Get some s2 data
    print("Using S2 Collection:", s2CollectionDict[toaOrSR])
    s2s = (
        ee.ImageCollection(s2CollectionDict[toaOrSR])
        .filterDate(startDate, endDate.advance(1, "day"))
        .filter(ee.Filter.calendarRange(startJulian, endJulian))
        .filterBounds(studyArea)
        .map(multS2)
        .select(["QA60"] + sensorBandDict[toaOrSR], ["QA60"] + sensorBandNameDict[toaOrSR])
    )

    if addCloudProbability:
        print("Joining pre-computed cloud probabilities from: COPERNICUS/S2_CLOUD_PROBABILITY")
        cloudProbabilities = (
            ee.ImageCollection("COPERNICUS/S2_CLOUD_PROBABILITY")
            # .filterDate(startDate, endDate.advance(1, "day"))
            # .filter(ee.Filter.calendarRange(startJulian, endJulian))
            # .filterBounds(studyArea)
            .select(["probability"], ["cloud_probability"])
        )

        cloudProbabilitiesIds = ee.List(ee.Dictionary(cloudProbabilities.aggregate_histogram("system:index")).keys())
        s2sIds = ee.List(ee.Dictionary(s2s.aggregate_histogram("system:index")).keys())
        missing = s2sIds.removeAll(cloudProbabilitiesIds)
        # print('Missing cloud probability ids:', missing.getInfo())
        # print('N s2 images before joining with cloud prob:', s2s.size().getInfo())
        # s2s = joinCollections(s2s, cloudProbabilities, False, "system:index")
        s2s = s2s.linkCollection(cloudProbabilities, ["cloud_probability"])
        # print('N s2 images after joining with cloud prob:', s2s.size().getInfo())

    if addCloudScorePlus:
        print("Joining pre-computed cloudScore+ from: GOOGLE/CLOUD_SCORE_PLUS/V1/S2_HARMONIZED")
        cloudScorePlus = (
            ee.ImageCollection("GOOGLE/CLOUD_SCORE_PLUS/V1/S2_HARMONIZED")
<<<<<<< HEAD
            .filterDate(startDate, endDate.advance(1, "day"))
            .filter(ee.Filter.calendarRange(startJulian, endJulian))
            .filterBounds(studyArea)
=======
            # .filterDate(startDate, endDate.advance(1, "day"))
            # .filter(ee.Filter.calendarRange(startJulian, endJulian))
            # .filterBounds(studyArea)
>>>>>>> abd955d1
            .select([cloudScorePlusScore], ["cloudScorePlus"])
        )

        cloudScorePlusIds = ee.List(ee.Dictionary(cloudScorePlus.aggregate_histogram("system:index")).keys())

        s2sIds = ee.List(ee.Dictionary(s2s.aggregate_histogram("system:index")).keys())
        missing = s2sIds.removeAll(cloudScorePlus)
        # print('Missing cloud probability ids:', missing.getInfo())
        # print('N s2 images before joining with cloudScore+:', s2s.size().getInfo())
        # s2s = joinCollections(s2s, cloudScorePlus, False, "system:index")
        s2s = s2s.linkCollection(cloudScorePlus, ["cloudScorePlus"])
        # print('N s2 images after joining with cloud prob:', s2s.size().getInfo())

    # Set resampling method - only sets to non nearest-neighbor for continuous bands
    if resampleMethod == "bilinear" or resampleMethod == "bicubic":
        print("Setting resample method to ", resampleMethod)
        s2s = s2s.map(lambda img: img.addBands(img.select(s2_continuous_bands).resample(resampleMethod), None, True))
    elif resampleMethod == "aggregate":
        print("Setting to aggregate instead of resample ")
        s2s = s2s.map(
            lambda img: img.addBands(
                img.select(s2_continuous_bands).reduceResolution(ee.Reducer.mean(), True, 64),
                None,
                True,
            )
        )

    # Convert to daily mosaics to avoid redundant observations in MGRS overlap areas and edge artifacts for shadow masking
    if convertToDailyMosaics:
        print("Converting S2 data to daily mosaics")
        s2s = dailyMosaics(s2s)

    # This needs to occur AFTER the mosaicking to remove remaining edge artifacts.
    # Update on 15 May 2024 to only include spectral bands since qa bands are null after ~Feb 2024
    s2s = s2s.map(lambda img: img.updateMask(img.select(sensorBandNameDict[toaOrSR]).mask().reduce(ee.Reducer.min())))

    return s2s.set(args)


getSentinel2 = getS2
##################################################################
# Set up dictionaries to manage various Landsat collections, rescale factors, band names, etc
landsat_C2_L2_rescale_dict = {
    "C1": {"refl_mult": 0.0001, "refl_add": 0, "temp_mult": 0.1, "temp_add": 0},
    "C2": {
        "refl_mult": 0.0000275,
        "refl_add": -0.2,
        "temp_mult": 0.00341802,
        "temp_add": 149.0,
    },
}
# Specify Landsat continuous bands if resampling is set to something other than near
landsat_continuous_bands = ["blue", "green", "red", "nir", "swir1", "temp", "swir2"]
# Set up bands and corresponding band names
landsatSensorBandDict = {
    "C1_L4_TOA": ["B1", "B2", "B3", "B4", "B5", "B6", "B7", "BQA"],
    "C2_L4_TOA": ["B1", "B2", "B3", "B4", "B5", "B6", "B7", "QA_PIXEL"],
    "C1_L5_TOA": ["B1", "B2", "B3", "B4", "B5", "B6", "B7", "BQA"],
    "C2_L5_TOA": ["B1", "B2", "B3", "B4", "B5", "B6", "B7", "QA_PIXEL"],
    "C1_L7_TOA": ["B1", "B2", "B3", "B4", "B5", "B6_VCID_1", "B7", "BQA"],
    "C2_L7_TOA": ["B1", "B2", "B3", "B4", "B5", "B6_VCID_1", "B7", "QA_PIXEL"],
    "C1_L8_TOA": ["B2", "B3", "B4", "B5", "B6", "B10", "B7", "BQA"],
    "C2_L8_TOA": ["B2", "B3", "B4", "B5", "B6", "B10", "B7", "QA_PIXEL"],
    "C2_L9_TOA": ["B2", "B3", "B4", "B5", "B6", "B10", "B7", "QA_PIXEL"],
    "C1_L4_SR": ["B1", "B2", "B3", "B4", "B5", "B6", "B7", "pixel_qa"],
    "C2_L4_SR": [
        "SR_B1",
        "SR_B2",
        "SR_B3",
        "SR_B4",
        "SR_B5",
        "ST_B6",
        "SR_B7",
        "QA_PIXEL",
    ],
    "C1_L5_SR": ["B1", "B2", "B3", "B4", "B5", "B6", "B7", "pixel_qa"],
    "C2_L5_SR": [
        "SR_B1",
        "SR_B2",
        "SR_B3",
        "SR_B4",
        "SR_B5",
        "ST_B6",
        "SR_B7",
        "QA_PIXEL",
    ],
    "C1_L7_SR": ["B1", "B2", "B3", "B4", "B5", "B6", "B7", "pixel_qa"],
    "C2_L7_SR": [
        "SR_B1",
        "SR_B2",
        "SR_B3",
        "SR_B4",
        "SR_B5",
        "ST_B6",
        "SR_B7",
        "QA_PIXEL",
    ],
    "C1_L8_SR": ["B2", "B3", "B4", "B5", "B6", "B10", "B7", "pixel_qa"],
    "C2_L8_SR": [
        "SR_B2",
        "SR_B3",
        "SR_B4",
        "SR_B5",
        "SR_B6",
        "ST_B10",
        "SR_B7",
        "QA_PIXEL",
    ],
    "C2_L9_SR": [
        "SR_B2",
        "SR_B3",
        "SR_B4",
        "SR_B5",
        "SR_B6",
        "ST_B10",
        "SR_B7",
        "QA_PIXEL",
    ],
}

# Provide common band names
landsatSensorBandNameDict = {
    "C1_TOA": ["blue", "green", "red", "nir", "swir1", "temp", "swir2", "BQA"],
    "C1_SR": ["blue", "green", "red", "nir", "swir1", "temp", "swir2", "pixel_qa"],
    "C1_SRFMASK": ["pixel_qa"],
    "C2_TOA": ["blue", "green", "red", "nir", "swir1", "temp", "swir2", "QA_PIXEL"],
    "C2_SR": ["blue", "green", "red", "nir", "swir1", "temp", "swir2", "QA_PIXEL"],
}

# Set up collections
landsatCollectionDict = {
    "C1_L8_TOA": "LANDSAT/LC08/C01/T1",
    "C1_L7_TOA": "LANDSAT/LE07/C01/T1",
    "C1_L5_TOA": "LANDSAT/LT05/C01/T1",
    "C1_L4_TOA": "LANDSAT/LT04/C01/T1",
    "C1_L8_SR": "LANDSAT/LC08/C01/T1_SR",
    "C1_L7_SR": "LANDSAT/LE07/C01/T1_SR",
    "C1_L5_SR": "LANDSAT/LT05/C01/T1_SR",
    "C1_L4_SR": "LANDSAT/LT04/C01/T1_SR",
    "C2_L9_TOA": "LANDSAT/LC09/C02/T1",
    "C2_L8_TOA": "LANDSAT/LC08/C02/T1",
    "C2_L7_TOA": "LANDSAT/LE07/C02/T1",
    "C2_L5_TOA": "LANDSAT/LT05/C02/T1",
    "C2_L4_TOA": "LANDSAT/LT04/C02/T1",
    "C2_L9_SR": "LANDSAT/LC09/C02/T1_L2",
    "C2_L8_SR": "LANDSAT/LC08/C02/T1_L2",
    "C2_L7_SR": "LANDSAT/LE07/C02/T1_L2",
    "C2_L5_SR": "LANDSAT/LT05/C02/T1_L2",
    "C2_L4_SR": "LANDSAT/LT04/C02/T1_L2",
}

# Name of cFmask qa bits band for Collections 1 and 2
landsatFmaskBandNameDict = {"C1": "pixel_qa", "C2": "QA_PIXEL"}


##################################################################
# Method for rescaling reflectance and surface temperature data to 0-1 and Kelvin respectively
# This was adapted from the method provided by Google for rescaling Collection 2:
# https://code.earthengine.google.com/?scriptPath=Examples%3ADatasets%2FLANDSAT_LC08_C02_T1_L2
def applyScaleFactors(image, landsatCollectionVersion):
    factor_dict = landsat_C2_L2_rescale_dict[landsatCollectionVersion]
    opticalBands = image.select("blue", "green", "red", "nir", "swir1", "swir2").multiply(factor_dict["refl_mult"]).add(factor_dict["refl_add"]).float()
    thermalBands = image.select("temp").multiply(factor_dict["temp_mult"]).add(factor_dict["temp_add"]).float()
    return image.addBands(opticalBands, None, True).addBands(thermalBands, None, True)


##################################################################
# Function for acquiring Landsat image collections
def getLandsat(
    studyArea,
    startDate,
    endDate,
    startJulian,
    endJulian,
    toaOrSR="SR",
    includeSLCOffL7=False,
    defringeL5=False,
    addPixelQA=False,
    resampleMethod="near",
    landsatCollectionVersion="C2",
):
    """Retrieves Landsat imagery for a specified study area.

    Args:
        studyArea (ee.Geometry, ee.Feature, or ee.FeatureCollection): The geographic area of interest.
        startDate (ee.Date or str): The start date of the desired image range.
        endDate (ee.Date or str): The end date of the desired image range.
        startJulian (int): The start Julian day of the desired image range.
        endJulian (int): The end Julian day of the desired image range.
        toaOrSR (str, optional): Whether to retrieve TOA or SR data. Defaults to "SR".
        includeSLCOffL7 (bool, optional): Whether to include SLC-off L7 data. Defaults to False.
        defringeL5 (bool, optional): Whether to defringe L5 data. Defaults to False.
        addPixelQA (bool, optional): Whether to add pixel QA band. Defaults to False.
        resampleMethod (str, optional): Resampling method. Options are "near", "bilinear", or "bicubic". Defaults to "near".
        landsatCollectionVersion (str, optional): Landsat collection version. Options are "C1" or "C2". Defaults to "C2".

    Returns:
        ee.ImageCollection: A collection of Landsat images meeting the specified criteria.
    """
    args = formatArgs(locals())

    def getLandsatCollection(landsatCollectionVersion, whichC, toaOrSR):
        c = (
            ee.ImageCollection(landsatCollectionDict[landsatCollectionVersion + "_" + whichC + "_" + toaOrSR])
            .filterDate(startDate, endDate.advance(1, "day"))
            .filter(ee.Filter.calendarRange(startJulian, endJulian))
            .filterBounds(studyArea)
            .filter(ee.Filter.lte("WRS_ROW", 120))
        )
        if toaOrSR.lower() == "toa":
            c = c.map(ee.Algorithms.Landsat.TOA)

        c = c.select(
            landsatSensorBandDict[landsatCollectionVersion + "_" + whichC + "_" + toaOrSR],
            landsatSensorBandNameDict[landsatCollectionVersion + "_" + toaOrSR],
        )

        if toaOrSR.lower() == "sr":
            print("Applying scale factors for {} {} data".format(landsatCollectionVersion, whichC))
            c = c.map(lambda image: applyScaleFactors(image, landsatCollectionVersion))

        return c

    def getLandsatCollections(toaOrSR, landsatCollectionVersion):
        # Get Landsat data
        l4s = getLandsatCollection(landsatCollectionVersion, "L4", toaOrSR)
        l5s = getLandsatCollection(landsatCollectionVersion, "L5", toaOrSR)

        if defringeL5:
            print("Defringing L4 and L5")
            l4s = l4s.map(defringeLandsat)
            l5s = l5s.map(defringeLandsat)

        l8s = getLandsatCollection(landsatCollectionVersion, "L8", toaOrSR)

        #   var ls; var l7s;
        if includeSLCOffL7:
            print("Including All Landsat 7")
            l7s = getLandsatCollection(landsatCollectionVersion, "L7", toaOrSR)
        else:
            print("Only including SLC On Landsat 7")
            l7s = getLandsatCollection(landsatCollectionVersion, "L7", toaOrSR).filterDate(
                ee.Date.fromYMD(1998, 1, 1),
                ee.Date.fromYMD(2003, 5, 31).advance(1, "day"),
            )
        # Merge collections
        ls = ee.ImageCollection(l4s.merge(l5s).merge(l7s).merge(l8s))

        # Bring in Landsat 9 if using Collection 2
        if landsatCollectionVersion.lower() == "c2":
            l9s = getLandsatCollection(landsatCollectionVersion, "L9", toaOrSR)
            ls = ee.ImageCollection(ls.merge(l9s))

        return ls

    ls = getLandsatCollections(toaOrSR, landsatCollectionVersion)
    # If TOA and Fmask need to merge Fmask qa bits with toa- this gets the qa band from the sr collections
    if toaOrSR.lower() == "toa" and addPixelQA and landsatCollectionVersion.lower() == "c1":
        print("Acquiring SR qa bands for applying Fmask to TOA data")
        l4sTOAFMASK = (
            ee.ImageCollection(landsatCollectionDict["C1_L4_SR"])
            .filterDate(startDate, endDate.advance(1, "day"))
            .filter(ee.Filter.calendarRange(startJulian, endJulian))
            .filterBounds(studyArea)
            .filter(ee.Filter.lte("WRS_ROW", 120))
            .select(landsatSensorBandNameDict["C1_SRFMASK"])
        )

        l5sTOAFMASK = (
            ee.ImageCollection(landsatCollectionDict["C1_L5_SR"])
            .filterDate(startDate, endDate.advance(1, "day"))
            .filter(ee.Filter.calendarRange(startJulian, endJulian))
            .filterBounds(studyArea)
            .filter(ee.Filter.lte("WRS_ROW", 120))
            .select(landsatSensorBandNameDict["C1_SRFMASK"])
        )

        l8sTOAFMASK = (
            ee.ImageCollection(landsatCollectionDict["C1_L8_SR"])
            .filterDate(startDate, endDate.advance(1, "day"))
            .filter(ee.Filter.calendarRange(startJulian, endJulian))
            .filterBounds(studyArea)
            .filter(ee.Filter.lte("WRS_ROW", 120))
            .select(landsatSensorBandNameDict["C1_SRFMASK"])
        )

        if includeSLCOffL7:
            print("Including All Landsat 7 for TOA QA")
            l7sTOAFMASK = (
                ee.ImageCollection(landsatCollectionDict["C1_L7_SR"])
                .filterDate(startDate, endDate.advance(1, "day"))
                .filter(ee.Filter.calendarRange(startJulian, endJulian))
                .filterBounds(studyArea)
                .filter(ee.Filter.lte("WRS_ROW", 120))
                .select(landsatSensorBandNameDict["C1_SRFMASK"])
            )
        else:
            print("Only including SLC On Landsat 7 for TOA QA")
            l7sTOAFMASK = (
                ee.ImageCollection(landsatCollectionDict["C1_L7_SR"])
                .filterDate(
                    ee.Date.fromYMD(1998, 1, 1),
                    ee.Date.fromYMD(2003, 5, 31).advance(1, "day"),
                )
                .filterDate(startDate, endDate.advance(1, "day"))
                .filter(ee.Filter.calendarRange(startJulian, endJulian))
                .filterBounds(studyArea)
                .filter(ee.Filter.lte("WRS_ROW", 120))
                .select(landsatSensorBandNameDict["C1_SRFMASK"])
            )

        lsTOAFMASK = ee.ImageCollection(l4sTOAFMASK.merge(l5sTOAFMASK).merge(l7sTOAFMASK).merge(l8sTOAFMASK))

        # Join the TOA with SR QA bands
        print("Joining TOA with SR QA bands")
        # print(ls.size(), lsTOAFMASK.size())
        ls = joinCollections(ls.select([0, 1, 2, 3, 4, 5, 6]), lsTOAFMASK, False, "system:index")
        # lsTOAFMASK = getLandsat('SR').select(['pixel_qa'])
        # #Join the TOA with SR QA bands
        # print('Joining TOA with SR QA bands')
        # ls = joinCollections(ls.select([0,1,2,3,4,5,6]),lsTOAFMASK)

    def dataInAllBands(img):
        return img.updateMask(img.select(["blue", "green", "red", "nir", "swir1", "swir2"]).mask().reduce(ee.Reducer.min()))
        # return img.multiply(multImageDict[toaOrSR]).copyProperties(img,['system:time_start']).copyProperties(img)

    # Make sure all bands have data
    ls = ls.map(dataInAllBands)

    # Set resampling method - only sets to non nearest-neighbor for continuous bands
    def setResample(img):
        return img.resample(resampleMethod)

    if resampleMethod in ["bilinear", "bicubic"]:
        print("Setting resample method to ", resampleMethod)
        ls = ls.map(
            lambda img: img.addBands(
                img.select(landsat_continuous_bands).resample(resampleMethod),
                None,
                True,
            )
        )
    elif resampleMethod == "aggregate":
        print("Setting to aggregate instead of resample ")
        ls = ls.map(
            lambda img: img.addBands(
                img.select(landsat_continuous_bands).reduceResolution(ee.Reducer.mean(), True, 64),
                None,
                True,
            )
        )

    return ls.set(args)


getImageCollection = getLandsat


###########################################################################
# Helper function to apply an expression and linearly rescale the output.
# Used in the landsatCloudScore function below.
def rescale(img: ee.Image, thresholds: tuple) -> ee.Image:
    """Rescales pixel values in an image using a min-max normalization.

    Args:
        img: The input Earth Engine image.
        thresholds: A tuple containing the minimum and maximum values for rescaling.

    Returns:
        A rescaled Earth Engine image.
    """
    return img.subtract(thresholds[0]).divide(thresholds[1] - thresholds[0])


###########################################################################
# /***
#  * Implementation of Basic cloud shadow shift
#  *
#  * Author: Gennadii Donchyts
#  * License: Apache 2.0
#  */
# Cloud heights added by Ian Housman
# yMult bug fix adapted from code written by Noel Gorelick by Ian Housman
def projectShadows(
    cloudMask,
    image,
    irSumThresh,
    contractPixels,
    dilatePixels,
    cloudHeights,
    yMult=None,
):
    if yMult == None:
        yMult = ee.Algorithms.If(
            ee.Algorithms.IsEqual(image.select([3]).projection(), ee.Projection("EPSG:4326")),
            1,
            -1,
        )

    meanAzimuth = image.get("MEAN_SOLAR_AZIMUTH_ANGLE")
    meanZenith = image.get("MEAN_SOLAR_ZENITH_ANGLE")
    ##################################################
    # print('a',meanAzimuth)
    # print('z',meanZenith)

    # Find dark pixels
    darkPixels = image.select(["nir", "swir1", "swir2"]).reduce(ee.Reducer.sum()).lt(irSumThresh).focal_min(contractPixels).focal_max(dilatePixels)
    # .gte(1)

    # Get scale of image
    nominalScale = cloudMask.projection().nominalScale()
    # Find where cloud shadows should be based on solar geometry
    # Convert to radians
    azR = ee.Number(meanAzimuth).add(180).multiply(Math.PI).divide(180.0)
    zenR = ee.Number(meanZenith).multiply(Math.PI).divide(180.0)

    def castShadows(cloudHeight):
        cloudHeight = ee.Number(cloudHeight)
        shadowCastedDistance = zenR.tan().multiply(cloudHeight)  # Distance shadow is cast
        x = azR.sin().multiply(shadowCastedDistance).divide(nominalScale)  # X distance of shadow
        y = azR.cos().multiply(shadowCastedDistance).divide(nominalScale).multiply(yMult)
        # Y distance of shadow
        return cloudMask.changeProj(cloudMask.projection(), cloudMask.projection().translate(x, y))

    # Find the shadows
    shadows = cloudHeights.map(castShadows)

    shadowMask = ee.ImageCollection.fromImages(shadows).max()

    # Create shadow mask
    shadowMask = shadowMask.And(cloudMask.Not())
    shadowMask = shadowMask.And(darkPixels).focal_min(contractPixels).focal_max(dilatePixels)
    # Map.addLayer(cloudMask.updateMask(cloudMask),{'min':1,'max':1,'palette':'88F'},'Cloud mask')
    # Map.addLayer(shadowMask.updateMask(shadowMask),{'min':1,'max':1,'palette':'880'},'Shadow mask')

    cloudShadowMask = shadowMask.Or(cloudMask)

    image = image.updateMask(cloudShadowMask.Not()).addBands(shadowMask.rename(["cloudShadowMask"]))
    return image


def projectShadowsWrapper(
    img,
    cloudThresh=20,
    irSumThresh=0.35,
    contractPixels=1.5,
    dilatePixels=3.5,
    cloudHeights=ee.List.sequence(500, 10000, 500),
):

    args = formatArgs(locals())

    cloudMask = sentinel2CloudScore(img).gt(cloudThresh).focal_min(contractPixels).focal_max(dilatePixels)

    img = projectShadows(cloudMask, img, irSumThresh, contractPixels, dilatePixels, cloudHeights)

    return img.set(args)


#########################################################################
#########################################################################
# Function to mask clouds using the Sentinel-2 QA band.
def maskS2clouds(image: ee.Image) -> ee.Image:
    """Masks clouds in a Sentinel-2 image using the QA60 band.

    Args:
        image: The input Sentinel-2 image.

    Returns:
        The cloud-masked image.
    """
    qa = image.select("QA60").int16()

    # Bits 10 and 11 are clouds and cirrus, respectively.
    cloudBitMask = 1 << 10
    cirrusBitMask = 1 << 11

    # Both flags should be set to zero, indicating clear conditions.
    mask = qa.bitwiseAnd(cloudBitMask).eq(0).And(qa.bitwiseAnd(cirrusBitMask).eq(0))

    # Return the masked and scaled data.
    return image.updateMask(mask)


#########################################################################
#########################################################################
# Compute a cloud score and adds a band that represents the cloud mask.
# This expects the input image to have the common band names:
# ["red", "blue", etc], so it can work across sensors.
def landsatCloudScore(img: ee.Image) -> ee.Image:
    """Computes a cloud score for a Landsat image and adds a band that represents the cloud mask. This expects the input image to have the common band names: ["red", "blue", etc], so it can work across sensors.

    Args:
        img: The input Landsat image.

    Returns:
        An image with a cloud score band.
    """
    # Compute several indicators of cloudiness and take the minimum of them.
    score = ee.Image(1.0)
    # Clouds are reasonably bright in the blue band.
    score = score.min(rescale(img.select(["blue"]), [0.1, 0.3]))

    # Clouds are reasonably bright in all visible bands.
    score = score.min(rescale(img.select(["red", "green", "blue"]).reduce(ee.Reducer.sum()), [0.2, 0.8]))

    # Clouds are reasonably bright in all infrared bands.
    score = score.min(rescale(img.select(["swir1", "swir2", "nir"]).reduce(ee.Reducer.sum()), [0.3, 0.8]))

    # Clouds are reasonably cool in temperature.
    # Unmask temperature to a cold cold temp so it doesn't exclude the pixels entirely
    # This is an issue largely with SR data where a suspected cloud temperature value is masked out
    tempUnmasked = img.select(["temp"]).unmask(270)
    score = score.min(rescale(tempUnmasked, [300, 290]))

    # However, clouds are not snow.
    ndsi = img.normalizedDifference(["green", "swir1"])
    score = score.min(rescale(ndsi, [0.8, 0.6]))

    # ss = snowScore(img).select(['snowScore'])
    # score = score.min(rescale(ss, 'img', [0.3, 0]))

    score = score.multiply(100).byte()
    score = score.clamp(0, 100)
    return score.rename(["cloudScore"])


#########################################################################
#########################################################################
# Wrapper for applying cloudScore function
def applyCloudScoreAlgorithm(
    collection: ee.ImageCollection,
    cloudScoreFunction: "function",
    cloudScoreThresh: float = 20,
    cloudScorePctl: float = 10,
    contractPixels: float = 1.5,
    dilatePixels: float = 3.5,
    performCloudScoreOffset: bool = True,
    preComputedCloudScoreOffset: ee.Image = None,
) -> ee.ImageCollection:
    """Applies a cloud score algorithm to an image collection.

    Args:
        collection: The input Earth Engine image collection.
        cloudScoreFunction: A function to calculate the cloud score for an image.
        cloudScoreThresh: The cloud score threshold for masking (default: 20).
        cloudScorePctl: The percentile for computing the cloud score offset (default: 10).
        contractPixels: The contraction kernel size (default: 1.5).
        dilatePixels: The dilation kernel size (default: 3.5).
        performCloudScoreOffset: Whether to perform cloud score offsetting (default: True).
        preComputedCloudScoreOffset: A pre-computed cloud score offset image (optional).

    Returns:
        The image collection with cloud masks applied.
    """

    # Add cloudScore
    def cloudScoreWrapper(img):
        img = ee.Image(img)
        cs = cloudScoreFunction(img).rename(["cloudScore"])
        return img.addBands(cs)

    collection = collection.map(cloudScoreWrapper)

    if performCloudScoreOffset:
        if preComputedCloudScoreOffset == None:
            # Find low cloud score pctl for each pixel to avoid commission errors
            print("Computing cloudScore offset")
            minCloudScore = collection.select(["cloudScore"]).reduce(ee.Reducer.percentile([cloudScorePctl]))
        else:
            print("Using pre-computed cloudScore offset")
            minCloudScore = preComputedCloudScoreOffset.rename(["cloudScore"])
    else:
        print("Not computing cloudScore offset")
        minCloudScore = ee.Image(0).rename(["cloudScore"])

    # Apply cloudScore
    def cloudScoreBusterWrapper(img):
        cloudMask = img.select(["cloudScore"]).subtract(minCloudScore).lt(cloudScoreThresh).focal_max(contractPixels).focal_min(dilatePixels).rename(["cloudMask"])
        return img.updateMask(cloudMask)

    collection = collection.map(cloudScoreBusterWrapper)
    return collection


#########################################################################
#########################################################################
# Functions for applying fmask to SR data
fmaskBitDict = {
    "C1": {"cloud": 5, "shadow": 3, "snow": 4},
    "C2": {"cloud": 3, "shadow": 4, "snow": 5},
}


# LSC updated 4/16/19 to add medium and high confidence cloud masks
# Supported fmaskClass options: 'cloud', 'shadow', 'snow', 'high_confidence_cloud', 'med_confidence_cloud'
def cFmask(img: ee.Image, fmaskClass: str, bitMaskBandName: str = "QA_PIXEL") -> ee.Image:
    """Applies the CFMask algorithm to a Landsat image.

    Args:
        img: The input Landsat image.
        fmaskClass: The CFMask class to apply (e.g., 'cloud', 'shadow', 'snow').
        bitMaskBandName: The name of the QA band (default: "QA_PIXEL").

    Returns:
        The cloud-masked image.
    """
    qa = img.select(bitMaskBandName).uint16()
    if fmaskClass == "high_confidence_cloud":
        m = qa.bitwiseAnd(1 << 6).neq(0).And(qa.bitwiseAnd(1 << 7).neq(0))
    elif fmaskClass == "med_confidence_cloud":
        m = qa.bitwiseAnd(1 << 7).neq(0)
    else:
        m = qa.bitwiseAnd(fmaskBitDict[fmaskClass]).neq(0)

    return img.updateMask(m.Not())


# Method for applying a single bit bit mask
def applyBitMask(img: ee.Image, bit: int, bitMaskBandName: str = "QA_PIXEL") -> ee.Image:
    """Applies a bitmask to an image.

    Args:
        img: The input image.
        bit: The bit position to mask.
        bitMaskBandName: The name of the QA band (default: "QA_PIXEL").

    Returns:
        The masked image.
    """
    m = img.select([bitMaskBandName]).uint16()
    m = m.bitwiseAnd(1 << bit).neq(0)
    return img.updateMask(m.Not())


def cFmaskCloud(img: ee.Image, landsatCollectionVersion: str, bitMaskBandName: str = "QA_PIXEL") -> ee.Image:
    """Applies the CFMask cloud mask to a Landsat image.

    Args:
        img: The input Landsat image.
        landsatCollectionVersion: The Landsat collection version (e.g., 'C1', 'C2').
        bitMaskBandName: The name of the QA band (default: "QA_PIXEL").

    Returns:
        The cloud-masked image.
    """
    return applyBitMask(img, fmaskBitDict[landsatCollectionVersion]["cloud"], bitMaskBandName)


def cFmaskCloudShadow(img: ee.Image, landsatCollectionVersion: str, bitMaskBandName: str = "QA_PIXEL") -> ee.Image:
    """Applies the CFMask cloud shadow mask to a Landsat image.

    Args:
        img: The input Landsat image.
        landsatCollectionVersion: The Landsat collection version (e.g., 'C1', 'C2').
        bitMaskBandName: The name of the QA band (default: "QA_PIXEL").

    Returns:
        The cloud shadow masked image.
    """
    return applyBitMask(img, fmaskBitDict[landsatCollectionVersion]["shadow"], bitMaskBandName)


#########################################################################
#########################################################################
# Function for finding dark outliers in time series.
# Original concept written by Carson Stam and adapted by Ian Housman.
# Adds a band that is a mask of pixels that are dark, and dark outliers.
def simpleTDOM2(
    collection: ee.ImageCollection,
    zScoreThresh: float = -1,
    shadowSumThresh: float = 0.35,
    contractPixels: float = 1.5,
    dilatePixels: float = 3.5,
    shadowSumBands: list = ["nir", "swir1"],
    preComputedTDOMIRMean: ee.Image | None = None,
    preComputedTDOMIRStdDev: ee.Image | None = None,
) -> ee.ImageCollection:
    """Applies a simple temporal dark object differencing (TDOM) algorithm to an image collection. Adds a band that is a mask of pixels that are dark, and dark outliers.

    Args:
        collection: The input Earth Engine image collection.
        zScoreThresh: The z-score threshold for dark outliers (default: -1).
        shadowSumThresh: The shadow sum threshold (default: 0.35).
        contractPixels: The contraction kernel size (default: 1.5).
        dilatePixels: The dilation kernel size (default: 3.5).
        shadowSumBands: The bands used for shadow sum calculation (default: ["nir", "swir1"]).
        preComputedTDOMIRMean: Precomputed mean of the shadow sum bands (optional).
        preComputedTDOMIRStdDev: Precomputed standard deviation of the shadow sum bands (optional).

    Returns:
        The image collection with dark outliers masked.
    """
    args = formatArgs(locals())

    # Get some pixel-wise stats for the time series
    if preComputedTDOMIRMean == None:
        print("Computing irMean for TDOM")
        irMean = collection.select(shadowSumBands).mean()
    else:
        print("Using pre-computed irMean for TDOM")
        irMean = preComputedTDOMIRMean

    if preComputedTDOMIRStdDev == None:
        print("Computing irStdDev for TDOM")
        irStdDev = collection.select(shadowSumBands).reduce(ee.Reducer.stdDev())
    else:
        print("Using pre-computed irStdDev for TDOM")
        irStdDev = preComputedTDOMIRStdDev

    def zThresholder(img):
        zScore = img.select(shadowSumBands).subtract(irMean).divide(irStdDev)
        irSum = img.select(shadowSumBands).reduce(ee.Reducer.sum())
        TDOMMask = zScore.lt(zScoreThresh).reduce(ee.Reducer.sum()).eq(len(shadowSumBands)).And(irSum.lt(shadowSumThresh))
        TDOMMask = TDOMMask.focal_min(contractPixels).focal_max(dilatePixels)
        return img.updateMask(TDOMMask.Not())

    # Mask out dark dark outliers
    collection = collection.map(zThresholder)
    return collection.set(args)


#########################################################################
#########################################################################
# Function to add common (and less common) spectral indices to an image.
# Includes the Normalized Difference Spectral Vector from (Angiuli and Trianni, 2014)
def addIndices(img: ee.Image) -> ee.Image:
    """Adds various spectral indices to an image.

    Args:
        img: The input Earth Engine image.

    Returns:
        The image with added spectral indices.
    """
    # Add Normalized Difference Spectral Vector (NDSV)
    img = img.addBands(img.normalizedDifference(["blue", "green"]).rename(["ND_blue_green"]))
    img = img.addBands(img.normalizedDifference(["blue", "red"]).rename(["ND_blue_red"]))
    img = img.addBands(img.normalizedDifference(["blue", "nir"]).rename(["ND_blue_nir"]))
    img = img.addBands(img.normalizedDifference(["blue", "swir1"]).rename(["ND_blue_swir1"]))
    img = img.addBands(img.normalizedDifference(["blue", "swir2"]).rename(["ND_blue_swir2"]))

    img = img.addBands(img.normalizedDifference(["green", "red"]).rename(["ND_green_red"]))
    img = img.addBands(img.normalizedDifference(["green", "nir"]).rename(["ND_green_nir"]))  # NDWBI
    img = img.addBands(img.normalizedDifference(["green", "swir1"]).rename(["ND_green_swir1"]))  # NDSI, MNDWI
    img = img.addBands(img.normalizedDifference(["green", "swir2"]).rename(["ND_green_swir2"]))

    img = img.addBands(img.normalizedDifference(["red", "swir1"]).rename(["ND_red_swir1"]))
    img = img.addBands(img.normalizedDifference(["red", "swir2"]).rename(["ND_red_swir2"]))

    img = img.addBands(img.normalizedDifference(["nir", "red"]).rename(["ND_nir_red"]))  # NDVI
    img = img.addBands(img.normalizedDifference(["nir", "swir1"]).rename(["ND_nir_swir1"]))  # NDWI, LSWI, -NDBI
    img = img.addBands(img.normalizedDifference(["nir", "swir2"]).rename(["ND_nir_swir2"]))  # NBR, MNDVI

    img = img.addBands(img.normalizedDifference(["swir1", "swir2"]).rename(["ND_swir1_swir2"]))

    # Add ratios
    img = img.addBands(img.select("swir1").divide(img.select("nir")).rename(["R_swir1_nir"]))  # ratio 5/4
    img = img.addBands(img.select("red").divide(img.select("swir1")).rename(["R_red_swir1"]))  # ratio 3/5

    # Add Enhanced Vegetation Index (EVI)
    evi = img.expression(
        "2.5 * ((NIR - RED) / (NIR + 6 * RED - 7.5 * BLUE + 1))",
        {
            "NIR": img.select("nir"),
            "RED": img.select("red"),
            "BLUE": img.select("blue"),
        },
    ).float()
    img = img.addBands(evi.rename("EVI"))

    # Add Soil Adjust Vegetation Index (SAVI)
    # using L = 0.5;
    savi = img.expression(
        "(NIR - RED) * (1 + 0.5)/(NIR + RED + 0.5)",
        {"NIR": img.select("nir"), "RED": img.select("red")},
    ).float()
    img = img.addBands(savi.rename(["SAVI"]))

    # Add Index-Based Built-Up Index (IBI)
    ibi_a = img.expression(
        "2*SWIR1/(SWIR1 + NIR)",
        {"SWIR1": img.select("swir1"), "NIR": img.select("nir")},
    ).rename(["IBI_A"])

    ibi_b = img.expression(
        "(NIR/(NIR + RED)) + (GREEN/(GREEN + SWIR1))",
        {
            "NIR": img.select("nir"),
            "RED": img.select("red"),
            "GREEN": img.select("green"),
            "SWIR1": img.select("swir1"),
        },
    ).rename(["IBI_B"])

    ibi_a = ibi_a.addBands(ibi_b)
    ibi = ibi_a.normalizedDifference(["IBI_A", "IBI_B"])
    img = img.addBands(ibi.rename(["IBI"]))

    return img


#########################################################################
#########################################################################
# Function to  add SAVI and EVI
def addSAVIandEVI(img: ee.Image) -> ee.Image:
    """Adds SAVI and EVI indices to an image.

    Args:
        img: The input Earth Engine image.

    Returns:
        The image with added SAVI and EVI indices.
    """
    # Add Enhanced Vegetation Index (EVI)
    evi = img.expression(
        "2.5 * ((NIR - RED) / (NIR + 6 * RED - 7.5 * BLUE + 1))",
        {
            "NIR": img.select("nir"),
            "RED": img.select("red"),
            "BLUE": img.select("blue"),
        },
    ).float()
    img = img.addBands(evi.rename(["EVI"]))

    # Add Soil Adjust Vegetation Index (SAVI)
    # using L = 0.5
    savi = img.expression(
        "(NIR - RED) * (1 + 0.5)/(NIR + RED + 0.5)",
        {"NIR": img.select("nir"), "RED": img.select("red")},
    ).float()

    #########################################################################
    # NIRv: Badgley, G., Field, C. B., & Berry, J. A. (2017). Canopy near-infrared reflectance and terrestrial photosynthesis. Science Advances, 3, e1602244.
    # https://www.researchgate.net/publication/315534107_Canopy_near-infrared_reflectance_and_terrestrial_photosynthesis
    # NIRv function: 'image' is a 2 band stack of NDVI and NIR
    #########################################################################
    NIRv = img.select(["NDVI"]).subtract(0.08).multiply(img.select(["nir"]))  # .multiply(0.0001))

    img = img.addBands(savi.rename(["SAVI"])).addBands(NIRv.rename(["NIRv"]))
    return img


#########################################################################
###############################################################
# Apply bloom detection algorithm
def HoCalcAlgorithm2(image: ee.Image) -> ee.Image:
    """
    Applies an algal detection algorithm based on:
    Matthews, M. (2011) A current review of empirical procedures
    of remote sensing in inland and near-coastal transitional
    waters, International Journal of Remote Sensing, 32:21,
    6855-6899, DOI: 10.1080/01431161.2010.512947.

    Args:
        image: The input Earth Engine image.

    Returns:
        The image with added bloom2 and NDGI bands.
    """
    # Algorithm 2 based on:
    # Matthews, M. (2011) A current review of empirical procedures
    #  of remote sensing in inland and near-coastal transitional
    #  waters, International Journal of Remote Sensing, 32:21,
    #  6855-6899, DOI: 10.1080/01431161.2010.512947

    # Apply algorithm 2: B2/B1
    bloom2 = image.select("green").divide(image.select("blue")).rename(["bloom2"])
    ndgi = image.normalizedDifference(["green", "blue"]).rename(["NDGI"])
    return image.addBands(bloom2).addBands(ndgi)


#########################################################################
# Function for only adding common indices
def simpleAddIndices(in_image: ee.Image) -> ee.Image:
    """Adds common spectral indices to an image.

    Args:
        in_image: The input Earth Engine image.

    Returns:
        The image with added NDVI, NBR, NDMI, and NDSI indices.
    """
    in_image = in_image.addBands(in_image.normalizedDifference(["nir", "red"]).select([0], ["NDVI"]))
    in_image = in_image.addBands(in_image.normalizedDifference(["nir", "swir2"]).select([0], ["NBR"]))
    in_image = in_image.addBands(in_image.normalizedDifference(["nir", "swir1"]).select([0], ["NDMI"]))
    in_image = in_image.addBands(in_image.normalizedDifference(["green", "swir1"]).select([0], ["NDSI"]))

    return in_image


#########################################################################
#########################################################################
# Function for adding common indices
#########################################################################
def addSoilIndices(img: ee.Image) -> ee.Image:
    """Adds soil-related indices to an image.

    Args:
        img: The input Earth Engine image.

    Returns:
        The image with added soil indices.
    """
    img = img.addBands(img.normalizedDifference(["red", "green"]).rename(["NDCI"]))
    img = img.addBands(img.normalizedDifference(["red", "swir2"]).rename(["NDII"]))
    img = img.addBands(img.normalizedDifference(["swir1", "nir"]).rename(["NDFI"]))

    bsi = img.expression(
        "((SWIR1 + RED) - (NIR + BLUE)) / ((SWIR1 + RED) + (NIR + BLUE))",
        {
            "BLUE": img.select("blue"),
            "RED": img.select("red"),
            "NIR": img.select("nir"),
            "SWIR1": img.select("swir1"),
        },
    ).float()

    img = img.addBands(bsi.rename(["BSI"]))

    hi = img.expression("SWIR1 / SWIR2", {"SWIR1": img.select("swir1"), "SWIR2": img.select("swir2")}).float()
    img = img.addBands(hi.rename(["HI"])).float()
    return img


#########################################################################
#########################################################################
# Function to compute the Tasseled Cap transformation and return an image
# with the following bands added: ['brightness', 'greenness', 'wetness',
#'fourth', 'fifth', 'sixth']
def getTasseledCap(image: ee.Image) -> ee.Image:
    """Computes the Tasseled Cap transformation for an image using the Crist 1985 coefficients.

    Args:
        image: The input Earth Engine image.

    Returns:
        The image with added Tasseled Cap components.
    """

    bands = ee.List(["blue", "green", "red", "nir", "swir1", "swir2"])
    #   // // Kauth-Thomas coefficients for Thematic Mapper data
    #   // var coefficients = ee.Array([
    #   //   [0.3037, 0.2793, 0.4743, 0.5585, 0.5082, 0.1863],
    #   //   [-0.2848, -0.2435, -0.5436, 0.7243, 0.0840, -0.1800],
    #   //   [0.1509, 0.1973, 0.3279, 0.3406, -0.7112, -0.4572],
    #   //   [-0.8242, 0.0849, 0.4392, -0.0580, 0.2012, -0.2768],
    #   //   [-0.3280, 0.0549, 0.1075, 0.1855, -0.4357, 0.8085],
    #   //   [0.1084, -0.9022, 0.4120, 0.0573, -0.0251, 0.0238]
    #   // ]);

    # Crist 1985 coeffs - TOA refl (http://www.gis.usu.edu/~doug/RS5750/assign/OLD/RSE(17)-301.pdf)
    coefficients = ee.Array(
        [
            [0.2043, 0.4158, 0.5524, 0.5741, 0.3124, 0.2303],
            [-0.1603, -0.2819, -0.4934, 0.7940, -0.0002, -0.1446],
            [0.0315, 0.2021, 0.3102, 0.1594, -0.6806, -0.6109],
            [-0.2117, -0.0284, 0.1302, -0.1007, 0.6529, -0.7078],
            [-0.8669, -0.1835, 0.3856, 0.0408, -0.1132, 0.2272],
            [0.3677, -0.8200, 0.4354, 0.0518, -0.0066, -0.0104],
        ]
    )
    # Make an Array Image, with a 1-D Array per pixel.
    arrayImage1D = image.select(bands).toArray()

    # Make an Array Image with a 2-D Array per pixel, 6x1.
    arrayImage2D = arrayImage1D.toArray(1)

    componentsImage = ee.Image(coefficients).matrixMultiply(arrayImage2D).arrayProject([0]).arrayFlatten([["brightness", "greenness", "wetness", "fourth", "fifth", "sixth"]]).float()

    return image.addBands(componentsImage)


#########################################################################
#########################################################################
def simpleGetTasseledCap(image: ee.Image) -> ee.Image:
    """Computes the Tasseled Cap transformation for an image, including only brightness, greenness, and wetness using the Crist 1985 coefficients.

    Args:
        image: The input Earth Engine image.

    Returns:
        The image with added brightness, greenness, and wetness bands.
    """
    bands = ee.List(["blue", "green", "red", "nir", "swir1", "swir2"])
    #   // // Kauth-Thomas coefficients for Thematic Mapper data
    #   // var coefficients = ee.Array([
    #   //   [0.3037, 0.2793, 0.4743, 0.5585, 0.5082, 0.1863],
    #   //   [-0.2848, -0.2435, -0.5436, 0.7243, 0.0840, -0.1800],
    #   //   [0.1509, 0.1973, 0.3279, 0.3406, -0.7112, -0.4572],
    #   //   [-0.8242, 0.0849, 0.4392, -0.0580, 0.2012, -0.2768],
    #   //   [-0.3280, 0.0549, 0.1075, 0.1855, -0.4357, 0.8085],
    #   //   [0.1084, -0.9022, 0.4120, 0.0573, -0.0251, 0.0238]
    #   // ]);

    # Crist 1985 coeffs - TOA refl (http://www.gis.usu.edu/~doug/RS5750/assign/OLD/RSE(17)-301.pdf)
    coefficients = ee.Array(
        [
            [0.2043, 0.4158, 0.5524, 0.5741, 0.3124, 0.2303],
            [-0.1603, -0.2819, -0.4934, 0.7940, -0.0002, -0.1446],
            [0.0315, 0.2021, 0.3102, 0.1594, -0.6806, -0.6109],
        ]
    )
    # Make an Array Image, with a 1-D Array per pixel.
    arrayImage1D = image.select(bands).toArray()

    # Make an Array Image with a 2-D Array per pixel, 6x1.
    arrayImage2D = arrayImage1D.toArray(1)

    componentsImage = ee.Image(coefficients).matrixMultiply(arrayImage2D).arrayProject([0]).arrayFlatten([["brightness", "greenness", "wetness"]]).float()

    return image.addBands(componentsImage)


#########################################################################
#########################################################################
# Function to add Tasseled Cap angles and distances to an image.
# Assumes image has bands: 'brightness', 'greenness', and 'wetness'.
def addTCAngles(image: ee.Image) -> ee.Image:
    """
    Adds Tasseled Cap angles and distances to an image.
    Assumes image has bands: 'brightness', 'greenness', and 'wetness'.

    Args:
        image: The input Earth Engine image with brightness, greenness, and wetness bands.

    Returns:
        The image with added Tasseled Cap angles and distances.
    """
    # Select brightness, greenness, and wetness bands
    brightness = image.select(["brightness"])
    greenness = image.select(["greenness"])
    wetness = image.select(["wetness"])

    # Calculate Tasseled Cap angles and distances
    tcAngleBG = brightness.atan2(greenness).divide(math.pi).rename(["tcAngleBG"])
    tcAngleGW = greenness.atan2(wetness).divide(math.pi).rename(["tcAngleGW"])
    tcAngleBW = brightness.atan2(wetness).divide(math.pi).rename(["tcAngleBW"])
    tcDistBG = brightness.hypot(greenness).rename(["tcDistBG"])
    tcDistGW = greenness.hypot(wetness).rename(["tcDistGW"])
    tcDistBW = brightness.hypot(wetness).rename(["tcDistBW"])
    image = image.addBands(tcAngleBG).addBands(tcAngleGW).addBands(tcAngleBW).addBands(tcDistBG).addBands(tcDistGW).addBands(tcDistBW)
    return image


#########################################################################
#########################################################################
# Only adds tc bg angle as in Powell et al 2009
# https://www.sciencedirect.com/science/article/pii/S0034425709003745?via%3Dihub
def simpleAddTCAngles(image: ee.Image) -> ee.Image:
    """
    Adds the Tasseled Cap brightness-greenness angle to an image as in Powell et al 2009.
    Assumes image has bands: 'brightness', 'greenness', and 'wetness'.

    Args:
        image: The input Earth Engine image with brightness and greenness bands.

    Returns:
        The image with added brightness-greenness angle.
    """
    # Select brightness, greenness, and wetness bands
    brightness = image.select(["brightness"])
    greenness = image.select(["greenness"])
    wetness = image.select(["wetness"])

    # Calculate Tasseled Cap angles and distances
    tcAngleBG = brightness.atan2(greenness).divide(math.pi).rename(["tcAngleBG"])

    return image.addBands(tcAngleBG)


#########################################################################
#########################################################################
# Function to add solar zenith and azimuth in radians as bands to image
def addZenithAzimuth(
    img: ee.Image,
    toaOrSR: str,
    zenithDict: dict = {"TOA": "SUN_ELEVATION", "SR": "SOLAR_ZENITH_ANGLE"},
    azimuthDict: dict = {"TOA": "SUN_AZIMUTH", "SR": "SOLAR_AZIMUTH_ANGLE"},
):
    """
    Adds solar zenith and azimuth angles in radians to an image.

    Args:
        img: The input Earth Engine image.
        toaOrSR: Whether the image is TOA or SR.
        zenithDict: A dictionary mapping toaOrSR to the zenith band name.
        azimuthDict: A dictionary mapping toaOrSR to the azimuth band name.

    Returns:
        The image with added zenith and azimuth bands.
    """
    zenith = ee.Image.constant(img.get(zenithDict[toaOrSR])).multiply(math.pi).divide(180).float().rename(["zenith"])

    azimuth = ee.Image.constant(img.get(azimuthDict[toaOrSR])).multiply(math.pi).divide(180).float().rename(["azimuth"])

    return img.addBands(zenith).addBands(azimuth)


#########################################################################
#########################################################################
# Function for computing the mean squared difference medoid from an image collection
# As the data are not normalized in this method, ensuring the medoidIncludeBands have roughly comparable ranges of values
# helps the function work properly. For example, if temperature is included, it will account for most of the variance
# thus resulting in a medoid mosaic that will more or less choose values closest to the median temperature only, rather than
# all the bands
def medoidMosaicMSD(inCollection: ee.ImageCollection, medoidIncludeBands: ee.List | None = None) -> ee.Image:
    """Creates a medoid mosaic using the Mean Squared Difference (MSD) (euclidean distance) method.

    This function calculates the medoid image from an image collection based on minimizing the sum of squared differences between pixel values.

    Args:
        inCollection: The input Earth Engine ImageCollection to create the mosaic from.
        medoidIncludeBands: A list of band names to include in the MSD calculation. If None, all bands are used.

    Returns:
        An Earth Engine Image representing the medoid mosaic.

    Note:
        * As the data are not normalized in this method, ensuring the medoidIncludeBands have roughly comparable ranges of values
        helps the function work properly. For example, if temperature is included, it will account for most of the variance
        thus resulting in a medoid mosaic that will more or less choose values closest to the median temperature only, rather than
        all the bands
        * The function assumes that the image collection has consistent band names and data types.
    """

    if medoidIncludeBands == None:
        medoidIncludeBands = ee.Image(inCollection.first()).bandNames()

    # Find the median
    median = inCollection.select(medoidIncludeBands).median()

    # Find the squared difference from the median for each image
    # Multiply by -1 so quality mosaic function can be used
    def msdGetter(img):
        diff = ee.Image(img).select(medoidIncludeBands).subtract(median).pow(2)
        img = addYearBand(img)
        img = addJulianDayBand(img)
        return diff.reduce("sum").multiply(-1).addBands(img)

    medoid = inCollection.map(msdGetter)

    # Minimize the distance across all bands by finding the pixels that correspond to the minimum distance (multiplied by -1 above)
    medoid = medoid.qualityMosaic("sum")
    medoid = medoid.select(medoid.bandNames().remove("sum"))

    return medoid


#########################################################################
#########################################################################
# Function to export a provided image to an EE asset
# For earthengine-api version 0.1.226
# There was an issue with the region with this new version.
# From earthengine-api batch.Export.toAsset documentation: "region: The lon,lat coordinates for a LinearRing or Polygon specifying the region to export.
#     Can be specified as a nested lists of numbers or a serialized string. Defaults to the image's region."
def exportToAssetWrapper(
    imageForExport: ee.Image, assetName: str, assetPath: str, pyramidingPolicyObject: dict | None = None, roi: ee.Geometry | None = None, scale: float | None = None, crs: str | None = None, transform: list | None = None, overwrite: bool = False
):
    """Exports an image to an Earth Engine asset.

    This function provides a wrapper for exporting images to Earth Engine assets with additional features like handling existing assets and setting the pyramiding policy.

    Args:
        imageForExport: The Earth Engine Image to export.
        assetName: The desired name for the asset.
        assetPath: The full path for the asset in the Earth Engine asset tree.
        pyramidingPolicyObject: An optional dictionary specifying the pyramiding policy for the exported asset.
        roi: An optional Earth Engine Geometry defining the region of interest for export.
        scale: The desired export scale in meters.
        crs: The desired coordinate reference system for the export.
        transform: The desired transform for the export.
        overwrite: A boolean indicating whether to overwrite an existing asset.

    Returns:
        None. The function starts the export task.
    """
    # Get rid of any spaces
    assetName = assetName.replace("/\s+/g", "-")
    assetPath = assetPath.replace("/\s+/g", "-")

    # Pull geometry if feature or featureCollection
    if roi != None:
        try:
            roi = roi.geometry()
        except Exception as e:
            x = e
        imageForExport = imageForExport.clip(roi)
        outRegion = roi.bounds(100, crs)
    else:
        outRegion = None

    if transform != None and (str(type(transform)) == "<type 'list'>" or str(type(transform)) == "<class 'list'>"):
        transform = str(transform)

    if pyramidingPolicyObject == None:
        pyramidingPolicyObject = {".default": "mean"}
    elif type(pyramidingPolicyObject) == str:
        pyramidingPolicyObject = {".default": pyramidingPolicyObject}
    # pyramidingPolicyObject = json.dumps(pyramidingPolicyObject)
    # print('pyramiding object:',pyramidingPolicyObject)

    # Handle different instances of an asset either already existing or currently being exported and whether it should be overwritten
    currently_exporting = assetName in tml.getTasks()["running"] or assetName in tml.getTasks()["ready"]
    currently_exists = aml.ee_asset_exists(assetPath)

    if overwrite and currently_exists:
        ee.data.deleteAsset(assetPath)
    if overwrite and currently_exporting:
        tml.cancelByName(assetName)
    if overwrite or (not currently_exists and not currently_exporting):

        # LSC 1/6/20 was getting error: "ee.ee_exception.EEException: JSON provided for reductionPolicy must be an object." Getting rid of json.dumps() seemed to fix the problem
        t = ee.batch.Export.image.toAsset(
            imageForExport,
            description=assetName,
            assetId=assetPath,
            pyramidingPolicy=pyramidingPolicyObject,
            dimensions=None,
            region=None,
            scale=scale,
            crs=crs,
            crsTransform=transform,
            maxPixels=1e13,
        )
        print("Exporting:", assetName)
        # print(t)
        t.start()
    else:
        print(f"{assetName} currently exists or is being exported and overwrite = False. Set overwite = True if you would like to overwite any existing asset or asset exporting task")
    # Map.addLayer(imageForExport,vizParamsFalse,assetName)


#########################################################################
def exportToDriveWrapper(imageForExport: ee.Image, outputName: str, driveFolderName: str, roi: ee.Geometry, scale: float | None = None, crs: str | None = None, transform: list | None = None, outputNoData: int = -32768):
    """Exports an image to Google Drive.

    This function exports an Earth Engine Image to a specified Google Drive folder.

    Args:
        imageForExport: The Earth Engine Image to export.
        outputName: The desired name for the exported file.
        driveFolderName: The name of the Google Drive folder to export to.
        roi: The Earth Engine Geometry defining the region of interest.
        scale: The desired export scale in meters.
        crs: The desired coordinate reference system for the export.
        transform: The desired transform for the export.
        outputNoData: The no data value to use for the export.

    Returns:
        None. The function starts the export task.
    """
    outputName = outputName.replace("/\s+/g", "-")  # Get rid of any spaces

    # Pull geometry if feature or featureCollection
    try:
        roi = roi.geometry()
    except Exception as e:
        x = e

    # Make sure image is clipped to roi in case it's a multi-part polygon
    imageForExport = imageForExport.clip(roi).unmask(outputNoData, False)

    if transform != None and (str(type(transform)) == "<type 'list'>" or str(type(transform)) == "<class 'list'>"):
        transform = str(transform)

    # Ensure bounds are in export projection
    outRegion = roi.bounds(100, crs)

    # Map.addLayer(imageForExport,{},outputName,False)
    t = ee.batch.Export.image.toDrive(
        imageForExport,
        outputName,
        driveFolderName,
        outputName,
        None,
        outRegion,
        scale,
        crs,
        transform,
        1e13,
    )
    print("Exporting:", outputName)
    t.start()


#########################################################################
def exportToCloudStorageWrapper(
    imageForExport: ee.Image,
    outputName: str,
    bucketName: str,
    roi: ee.Geometry,
    scale: float | None = None,
    crs: str | None = None,
    transform: list | None = None,
    outputNoData: int = -32768,
    fileFormat: str = "GeoTIFF",
    formatOptions: dict = {"cloudOptimized": True},
    overwrite: bool = False,
):
    """Exports an image to Google Cloud Storage.

    This function exports an Earth Engine Image to a specified Google Cloud Storage bucket.

    Args:
        imageForExport: The Earth Engine Image to export.
        outputName: The desired name for the exported file.
        bucketName: The name of the Google Cloud Storage bucket.
        roi: The Earth Engine Geometry defining the region of interest.
        scale: The desired export scale in meters.
        crs: The desired coordinate reference system for the export.
        transform: The desired transform for the export.
        outputNoData: The no data value to use for the export.
        fileFormat: The desired output file format (e.g., "GeoTIFF", "TFRecord").
        formatOptions: Additional format options for the export.
        overwrite: A boolean indicating whether to overwrite an existing file.

    Returns:
        None. The function starts the export task.
    """
    outputName = outputName.replace("/\s+/g", "-")  # Get rid of any spaces

    extension_dict = {"GeoTIFF": [".tif"], "TFRecord": [".tfrecord", ".json"]}
    extensions = extension_dict[fileFormat]
    # Pull geometry if feature or featureCollection
    try:
        roi = roi.geometry()
    except Exception as e:
        x = e

    # Make sure image is clipped to roi in case it's a multi-part polygon
    imageForExport = imageForExport.clip(roi).unmask(outputNoData, False)

    if transform != None and (str(type(transform)) == "<type 'list'>" or str(type(transform)) == "<class 'list'>"):
        transform = str(transform)

    # Ensure bounds are in export projection
    outRegion = roi.bounds(100, crs)

    # Handle different instances of an blob either already existing or currently being exported and whether it should be overwritten
    currently_exporting = outputName in tml.getTasks()["running"] or outputName in tml.getTasks()["ready"]
    currently_exists = cml.gcs_exists(bucketName, outputName + extensions[0])

    if overwrite and currently_exists:
        for extension in extensions:
            cml.delete_blob(bucketName, outputName + extension)
    if overwrite and currently_exporting:
        tml.cancelByName(outputName)
    if overwrite or (not currently_exists and not currently_exporting):
        t = ee.batch.Export.image.toCloudStorage(
            imageForExport,
            outputName,
            bucketName,
            outputName,
            None,
            outRegion,
            scale,
            crs,
            transform,
            1e13,
            fileFormat=fileFormat,
            formatOptions=formatOptions,
        )
        print("Exporting:", outputName)
        print(t)
        t.start()


#########################################################################
#########################################################################
# Function for wrapping dates when the startJulian < endJulian
# Checks for year with majority of the days and the wrapOffset
def wrapDates(startJulian: int, endJulian: int) -> list:
    """Wraps dates when the startJulian is greater than the endJulian.

    This function handles cases where the start Julian day is later in the year than the end Julian day.

    Args:
        startJulian: The start Julian day.
        endJulian: The end Julian day.

    Returns:
        A list containing the wrap offset and the year with the majority of days.
    """
    # Set up date wrapping
    wrapOffset = 0
    yearWithMajority = 0
    if startJulian > endJulian:
        wrapOffset = 365
        y1NDays = 365 - startJulian
        y2NDays = endJulian
        if y2NDays > y1NDays:
            yearWithMajority = 1

    return [wrapOffset, yearWithMajority]


#########################################################################
#########################################################################
# Create composites for each year within startYear and endYear range
def compositeTimeSeries(
    ls: ee.ImageCollection, startYear: int, endYear: int, startJulian: int, endJulian: int, timebuffer: int = 0, weights: list = [1], compositingMethod: str | None = None, compositingReducer: ee.Reducer | None = None
) -> ee.ImageCollection:
    """Creates composites for each year within a specified date range.

    This function generates annual composites from an image collection, allowing for time buffering and weighted averaging.


    Args:
        ls: The input Earth Engine image collection.
        startYear: The start year of the composite period.
        endYear: The end year of the composite period.
        startJulian: The start Julian day of the composite period.
        endJulian: The end Julian day of the composite period.
        timebuffer: The number of years to include in the composite (default: 0).
        weights: The weights for the composite (default: [1]).
        compositingMethod: The compositing method (e.g., 'median', 'medoid') (optional).
        compositingReducer: A custom compositing reducer (optional).

    Returns:
        An Earth Engine image collection containing the composites.
    """

    args = formatArgs(locals())
    if "args" in args.keys():
        del args["args"]

    dummyImage = ee.Image(ls.first())

    dateWrapping = wrapDates(startJulian, endJulian)
    wrapOffset = dateWrapping[0]
    yearWithMajority = dateWrapping[1]

    def yearCompositeGetter(year):

        # Set up dates
        startYearT = year - timebuffer
        endYearT = year + timebuffer
        startDateT = ee.Date.fromYMD(startYearT, 1, 1).advance(startJulian - 1, "day")
        endDateT = ee.Date.fromYMD(endYearT, 1, 1).advance(endJulian - 1 + wrapOffset, "day")

        # print(year,startDateT,endDateT)

        # Set up weighted moving widow
        yearsT = ee.List.sequence(startYearT, endYearT)

        def zipper(i):
            i = ee.List(i)
            return ee.List.repeat(i.get(0), i.get(1))

        z = yearsT.zip(weights)

        yearsTT = z.map(zipper).flatten()

        # print('Weighted composite years for year:',year,yearsTT.getInfo())

        # Iterate across each year in list
        def yrGetter(yr):
            # Set up dates
            startDateT = ee.Date.fromYMD(yr, 1, 1).advance(startJulian - 1, "day")
            endDateT = ee.Date.fromYMD(yr, 1, 1).advance(endJulian - 1 + wrapOffset, "day")

            # Filter images for given date range
            lsT = ls.filterDate(startDateT, endDateT.advance(1, "day"))
            lsT = fillEmptyCollections(lsT, dummyImage)
            return lsT

        images = yearsTT.map(yrGetter)
        lsT = ee.ImageCollection(ee.FeatureCollection(images).flatten())

        count = lsT.select([0]).count().rename(["compositeObsCount"])
        # Compute median or medoid or apply reducer
        if compositingReducer != None:
            composite = lsT.reduce(compositingReducer)
        elif compositingMethod.lower() == "median":
            composite = lsT.median()
        else:
            composite = medoidMosaicMSD(lsT, ["green", "red", "nir", "swir1", "swir2"])
        composite = composite.addBands(count).float()

        return composite.set(
            {
                "system:time_start": ee.Date.fromYMD(year + yearWithMajority, 6, 1).millis(),
                "startDate": startDateT.millis(),
                "endDate": endDateT.millis(),
                "startJulian": startJulian,
                "endJulian": endJulian,
                "yearBuffer": timebuffer,
                "yearWeights": str(weights),
                "yrOriginal": year,
                "yrUsed": year + yearWithMajority,
            }
        )

    # Iterate across each year
    ts = [yearCompositeGetter(yr) for yr in ee.List.sequence(startYear + timebuffer, endYear - timebuffer).getInfo()]
    ts = ee.ImageCollection(ts).set(args)

    return ts


# ////////////////////////////////////////////////////////////////////////////////
# Function to calculate illumination condition (IC). Function by Patrick Burns
# (pb463@nau.edu) and Matt Macander
# (mmacander@abrinc.com)
def illuminationCorrection(img: ee.Image, scale: float, studyArea: ee.Geometry, bandList: list = ["blue", "green", "red", "nir", "swir1", "swir2", "temp"]) -> ee.Image:
    """Applies the Sun-Canopy-Sensor + C (SCSc) correction method to an image.

    This function corrects for topographic effects on image reflectance.

    Args:
        img: The input Earth Engine Image.
        scale: The scale for the reduction region.
        studyArea: The study area.
        bandList: A list of bands to correct.

    Returns:
        The corrected Earth Engine Image.
    """
    # Extract solar zenith and azimuth bands
    SZ_rad = img.select("zenith")
    SA_rad = img.select("azimuth")

    # Creat terrain layers
    # dem = ee.Image('CGIAR/SRTM90_V4')
    dem = ee.Image("USGS/NED")
    slp = ee.Terrain.slope(dem)
    slp_rad = ee.Terrain.slope(dem).multiply(math.pi).divide(180)
    asp_rad = ee.Terrain.aspect(dem).multiply(math.pi).divide(180)

    # Calculate the Illumination Condition (IC)
    # slope part of the illumination condition
    cosZ = SZ_rad.cos()
    cosS = slp_rad.cos()
    slope_illumination = cosS.expression("cosZ * cosS", {"cosZ": cosZ, "cosS": cosS.select("slope")})
    # aspect part of the illumination condition
    sinZ = SZ_rad.sin()
    sinS = slp_rad.sin()
    cosAziDiff = (SA_rad.subtract(asp_rad)).cos()
    aspect_illumination = sinZ.expression(
        "sinZ * sinS * cosAziDiff",
        {"sinZ": sinZ, "sinS": sinS, "cosAziDiff": cosAziDiff},
    )
    # full illumination condition (IC)
    ic = slope_illumination.add(aspect_illumination)

    # Add IC to original image
    return img.addBands(ic.rename("IC")).addBands(cosZ.rename("cosZ")).addBands(cosS.rename("cosS")).addBands(slp.rename("slope"))


########################################
# Function to apply the Sun-Canopy-Sensor + C (SCSc) correction method to each
# image. Function by Patrick Burns (pb463@nau.edu) and Matt Macander
# (mmacander@s.com)
def illuminationCorrection(
    img,
    scale,
    studyArea,
    bandList=["blue", "green", "red", "nir", "swir1", "swir2", "temp"],
):

    props = img.toDictionary()
    st = img.get("system:time_start")
    img_plus_ic = img
    mask2 = img_plus_ic.select("slope").gte(5).And(img_plus_ic.select("IC").gte(0)).And(img_plus_ic.select("nir").gt(-0.1))
    img_plus_ic_mask2 = ee.Image(img_plus_ic.updateMask(mask2))

    # Specify Bands to topographically correct
    compositeBands = img.bandNames()
    nonCorrectBands = img.select(compositeBands.removeAll(bandList))

    def apply_SCSccorr(bandList):
        method = "SCSc"
        out = img_plus_ic_mask2.select("IC", bandList).reduceRegion(
            **{
                "reducer": ee.Reducer.linearFit(),
                "geometry": studyArea,
                "scale": scale,
                "maxPixels": 1e13,
            }
        )

        out_a = ee.Number(out.get("scale"))
        out_b = ee.Number(out.get("offset"))
        out_c = out_b.divide(out_a)
        # Apply the SCSc correction
        SCSc_output = img_plus_ic_mask2.expression(
            "((image * (cosB * cosZ + cvalue)) / (ic + cvalue))",
            {
                "image": img_plus_ic_mask2.select(bandList),
                "ic": img_plus_ic_mask2.select("IC"),
                "cosB": img_plus_ic_mask2.select("cosS"),
                "cosZ": img_plus_ic_mask2.select("cosZ"),
                "cvalue": out_c,
            },
        )

        return SCSc_output

    img_SCSccorr = ee.Image(bandList.map(apply_SCSccorr)).addBands(img_plus_ic.select("IC"))
    bandList_IC = ee.List([bandList, "IC"]).flatten()
    img_SCSccorr = img_SCSccorr.unmask(img_plus_ic.select(bandList_IC)).select(bandList)

    return img_SCSccorr.addBands(nonCorrectBands).setMulti(props).set("system:time_start", st)


#########################################################################
#########################################################################
# A function to mask out pixels that did not have observations for MODIS.
def maskEmptyPixels(image: ee.Image) -> ee.Image:
    """Masks pixels without observations in an image.

    This function masks pixels where the number of observations is zero.

    Args:
        image: The input Earth Engine Image with a "num_observations_1km" band.

    Returns:
        The masked Earth Engine Image.
    """
    # Find pixels that had observations.
    withObs = image.select("num_observations_1km").gt(0)
    return image.mask(image.mask().And(withObs))


#########################################################################
#########################################################################
# A function that returns an image containing just the specified QA bits.
#
# Args:
#   image - The QA Image to get bits from.
#   start - The first bit position, 0-based.
#   end   - The last bit position, inclusive.
#   name  - A name for the output image.


def getQABits(image: ee.Image, start: int, end: int, name: str) -> ee.Image:
    """Extracts specific bits from a QA band.

    This function extracts a range of bits from a QA band and creates a new band.

    Args:
        image: The input Earth Engine Image with a QA band.
        start: The starting bit position (0-based).
        end: The ending bit position.
        name: The name for the output band.

    Returns:
        The Earth Engine Image with the extracted bits.
    """
    # Compute the bits we need to extract.
    pattern = 0
    for i in range(start, end + 1):
        pattern += math.pow(2, i)

    # Return a single band image of the extracted QA bits, giving the band a new name.
    return image.select([0], [newName]).bitwiseAnd(pattern).rightShift(start)


#########################################################################
#########################################################################
# A function to mask out cloudy pixels.
def maskCloudsWQA(image):
    # Select the QA band.
    QA = image.select("state_1km")
    # Get the internal_cloud_algorithm_flag bit.
    internalCloud = getQABits(QA, 10, 10, "internal_cloud_algorithm_flag")
    # Return an image masking out cloudy areas.
    return image.mask(image.mask().And(internalCloud.eq(0)))


#########################################################################
#########################################################################
# Source: code.earthengine.google.com
# Compute a cloud score.  This expects the input image to have the common
# band names: ["red", "blue", etc], so it can work across sensors.
def modisCloudScore(img):

    useTempInCloudMask = True
    # Compute several indicators of cloudyness and take the minimum of them.
    score = ee.Image(1.0)

    # Clouds are reasonably bright in the blue band.
    # score = score.min(rescale(img, 'img.blue', [0.1, 0.3]))
    # Clouds are reasonably bright in all visible bands.
    vizSum = rescale(img.select(["red", "green", "blue"]).reduce(ee.Reducer.sum()), [0.2, 0.8])
    score = score.min(vizSum)

    # Clouds are reasonably bright in all infrared bands.
    # irSum =rescale(img, 'img.nir + img.swir2', [0.3, 0.7])
    irSum = rescale(img.select(["nir", "swir1", "swir2"]).reduce(ee.Reducer.sum()), [0.3, 0.8])
    score = score.min(irSum)

    # However, clouds are not snow.
    ndsi = img.normalizedDifference(["green", "swir2"])
    snowScore = rescale(ndsi, [0.8, 0.6])
    score = score.min(snowScore)

    # For MODIS, provide the option of not using thermal since it introduces
    # a precomputed mask that may or may not be wanted
    if useTempInCloudMask:
        # Clouds are reasonably cool in temperature.
        # tempScore = rescale(img, 'img.temp', [305, 300])
        # Map.addLayer(tempScore,{},'tempscore')
        # score = score.min(tempScore)
        score = score.where(img.select(["temp"]).mask().Not(), 1)

    score = score.multiply(100)
    score = score.clamp(0, 100).byte()

    return score.rename(["cloudScore"])


#########################################################################
#########################################################################
# Cloud masking algorithm for Sentinel2
# Built on ideas from Landsat cloudScore algorithm
# Currently in beta and may need tweaking for individual study areas
def sentinel2CloudScore(img):
    # Compute several indicators of cloudyness and take the minimum of them.
    score = ee.Image(1)
    blueCirrusScore = ee.Image(0)

    # Clouds are reasonably bright in the blue or cirrus bands.
    # Use .max as a pseudo OR conditional
    blueCirrusScore = blueCirrusScore.max(rescale(img.select(["blue"]), [0.1, 0.5]))
    blueCirrusScore = blueCirrusScore.max(rescale(img.select(["cb"]), [0.1, 0.5]))
    # blueCirrusScore = blueCirrusScore.max(rescale(img, 'img.cirrus', [0.1, 0.3]))

    # reSum = rescale(img,'(img.re1+img.re2+img.re3)/3',[0.5, 0.7])

    score = score.min(blueCirrusScore)

    # Clouds are reasonably bright in all visible bands.
    score = score.min(rescale(img.select(["red", "green", "blue"]).reduce(ee.Reducer.sum()), [0.2, 0.8]))

    # Clouds are reasonably bright in all infrared bands.
    score = score.min(rescale(img.select(["nir", "swir1", "swir2"]).reduce(ee.Reducer.sum()), [0.3, 0.8]))

    # However, clouds are not snow.
    ndsi = img.normalizedDifference(["green", "swir1"])
    score = score.min(rescale(ndsi, [0.8, 0.6]))

    score = score.multiply(100).byte().clamp(0, 100).rename(["cloudScore"])
    return score


#########################################################################
# Adapted from: https://earth.esa.int/documents/10174/3166008/ESA_Training_Vilnius_07072017_SAR_Optical_Snow_Ice_Exercises.pdf
def sentinel2SnowMask(img, dilatePixels=3.5):
    ndsi = img.normalizedDifference(["green", "swir1"])

    # IF NDSI > 0.40 AND ρ(NIR) > 0.11 THEN snow in open land
    # IF 0.1 < NDSI < 0.4 THEN snow in forest
    snowOpenLand = ndsi.gt(0.4).And(img.select(["nir"]).gt(0.11))
    snowForest = ndsi.gt(0.1).And(ndsi.lt(0.4))

    # Map.addLayer(snowOpenLand.selfMask(),{'min':1,'max':1,'palette':'88F'},'Snow Open Land')
    # Map.addLayer(snowForest.selfMask(),{'min':1,'max':1,'palette':'00F'},'Snow Forest')
    # Fractional snow cover (FSC, 0 % - 100% snow) can be detected by the approach of Salomonson
    # and Appel (2004, 2006), which was originally developed for MODIS data:
    # FSC = –0.01 + 1.45 * NDSI
    fsc = ndsi.multiply(1.45).subtract(0.01)
    # Map.addLayer(fsc,{'min':0,'max':1,'palette':'080,008'},'Fractional Snow Cover')
    snowMask = ((snowOpenLand.Or(snowForest)).Not()).focal_min(dilatePixels)
    return img.updateMask(snowMask)


#########################################################################
#########################################################################
# MODIS processing
#########################################################################
#########################################################################
# Some globals to deal with multi-spectral MODIS
# wTempSelectOrder = [2,3,0,1,4,6,5]#Band order to select to be Landsat 5-like if thermal is included
# wTempStdNames = ['blue', 'green', 'red', 'nir', 'swir1','temp','swir2']

# woTempSelectOrder = [2,3,0,1,4,5]#Band order to select to be Landsat 5-like if thermal is excluded
# woTempStdNames = ['blue', 'green', 'red', 'nir', 'swir1','swir2']
modis250SelectBands = ["sur_refl_b01", "sur_refl_b02"]
modis250BandNames = ["red", "nir"]

modis500SelectBands = ["sur_refl_b03", "sur_refl_b04", "sur_refl_b06", "sur_refl_b07"]
modis500BandNames = ["blue", "green", "swir1", "swir2"]

combinedModisBandNames = ["red", "nir", "blue", "green", "swir1", "swir2"]

dailyViewAngleBandNames = [
    "SensorZenith",
    "SensorAzimuth",
    "SolarZenith",
    "SolarAzimuth",
]
compositeViewAngleBandNames = ["SolarZenith", "ViewZenith", "RelativeAzimuth"]
# Dictionary of MODIS collections
modisCDict = {
    "eightDayNDVIA": "MODIS/061/MYD13Q1",
    "eightDayNDVIT": "MODIS/061/MOD13Q1",
    "eightDaySR250A": "MODIS/061/MYD09Q1",
    "eightDaySR250T": "MODIS/061/MOD09Q1",
    "eightDaySR500A": "MODIS/061/MYD09A1",
    "eightDaySR500T": "MODIS/061/MOD09A1",
    "eightDayLST1000A": "MODIS/061/MYD11A2",
    "eightDayLST1000T": "MODIS/061/MOD11A2",
    "dailySR250A": "MODIS/061/MYD09GQ",
    "dailySR250T": "MODIS/061/MOD09GQ",
    "dailySR500A": "MODIS/061/MYD09GA",
    "dailySR500T": "MODIS/061/MOD09GA",
    "dailyLST1000A": "MODIS/061/MYD11A1",
    "dailyLST1000T": "MODIS/061/MOD11A1",
}
multModisDict = {
    "tempNoAngleDaily": [
        ee.Image([0.0001, 0.0001, 0.0001, 0.0001, 0.0001, 0.0001, 0.02, 1, 1]),
        ["blue", "green", "red", "nir", "swir1", "temp", "swir2", "Emis_31", "Emis_32"],
    ],
    "tempNoAngleComposite": [
        ee.Image([0.0001, 0.0001, 0.0001, 0.0001, 0.0001, 0.0001, 0.02, 1, 1]),
        ["blue", "green", "red", "nir", "swir1", "temp", "swir2", "Emis_31", "Emis_32"],
    ],
    "tempAngleDaily": [
        ee.Image([0.0001, 0.0001, 0.0001, 0.0001, 0.0001, 0.0001, 1, 1, 1, 1, 0.02, 1, 1]),
        [
            "blue",
            "green",
            "red",
            "nir",
            "swir1",
            "temp",
            "swir2",
            "SensorZenith",
            "SensorAzimuth",
            "SolarZenith",
            "SolarAzimuth",
            "Emis_31",
            "Emis_32",
        ],
    ],
    "tempAngleComposite": [
        ee.Image([0.0001, 0.0001, 0.0001, 0.0001, 0.0001, 0.0001, 1, 1, 1, 0.02, 1, 1]),
        [
            "blue",
            "green",
            "red",
            "nir",
            "swir1",
            "temp",
            "swir2",
            "SolarZenith",
            "ViewZenith",
            "RelativeAzimuth",
            "Emis_31",
            "Emis_32",
        ],
    ],
    "noTempNoAngleDaily": [
        ee.Image([0.0001, 0.0001, 0.0001, 0.0001, 0.0001, 0.0001]),
        ["blue", "green", "red", "nir", "swir1", "swir2"],
    ],
    "noTempNoAngleComposite": [
        ee.Image([0.0001, 0.0001, 0.0001, 0.0001, 0.0001, 0.0001]),
        ["blue", "green", "red", "nir", "swir1", "swir2"],
    ],
    "noTempAngleDaily": [
        ee.Image([0.0001, 0.0001, 0.0001, 0.0001, 0.0001, 0.0001, 1, 1, 1, 1]),
        [
            "blue",
            "green",
            "red",
            "nir",
            "swir1",
            "swir2",
            "SensorZenith",
            "SensorAzimuth",
            "SolarZenith",
            "SolarAzimuth",
        ],
    ],
    "noTempAngleComposite": [
        ee.Image([0.0001, 0.0001, 0.0001, 0.0001, 0.0001, 0.0001, 1, 1, 1]),
        [
            "blue",
            "green",
            "red",
            "nir",
            "swir1",
            "swir2",
            "SolarZenith",
            "ViewZenith",
            "RelativeAzimuth",
        ],
    ],
}


#########################################################################
#########################################################################
# Helper function to join two collections- Source: code.earthengine.google.com
def joinCollections(
    c1,
    c2,
    maskAnyNullValues=True,
    joinProperty="system:time_start",
    joinPropertySecondary=None,
):

    if joinPropertySecondary == None:
        joinPropertySecondary = joinProperty

    def MergeBands(element):
        # A function to merge the bands together.
        # After a join, results are in 'primary' and 'secondary' properties.
        return ee.Image.cat(element.get("primary"), element.get("secondary"))

    join = ee.Join.inner()
    joinFilter = ee.Filter.equals(joinProperty, None, joinPropertySecondary)
    joined = ee.ImageCollection(join.apply(c1, c2, joinFilter))

    joined = ee.ImageCollection(joined.map(MergeBands))
    if maskAnyNullValues:

        def nuller(img):
            return img.mask(img.mask().And(img.reduce(ee.Reducer.min()).neq(0)))

        joined = joined.map(nuller)

    return joined


def smartJoin(primary, secondary, hourDiff):
    millis = hourDiff * 60 * 60 * 1000

    # Create a time filter to define a match as overlapping timestamps.
    maxDiffFilter = ee.Filter.maxDifference(
        {
            "difference": millis,
            "leftField": "system:time_start",
            "rightField": "system:time_start",
        }
    )
    # Define the join.
    saveBestJoin = ee.Join.saveBest({"matchKey": "bestImage", "measureKey": "timeDiff"})

    def MergeBands(element):
        # A function to merge the bands together.
        # After a join, results are in 'primary' and 'secondary' properties.
        return ee.Image.cat(element, element.get("bestImage"))

    # Apply the join.
    joined = saveBestJoin.apply(primary, secondary, maxDiffFilter)
    joined = joined.map(MergeBands)
    return joined


#########################################################################
# Join collections by space (intersection) and time (specified by user)
def spatioTemporalJoin(primary, secondary, hourDiff=24, outKey="secondary"):
    time = hourDiff * 60 * 60 * 1000

    outBns = ee.Image(secondary.first()).bandNames().map(lambda bn: ee.String(bn).cat("_").cat(outKey))
    # Define a spatial filter as geometries that intersect.
    spatioTemporalFilter = ee.Filter.And(
        ee.Filter.maxDifference(
            {
                "difference": time,
                "leftField": "system:time_start",
                "rightField": "system:time_start",
            }
        ),
        ee.Filter.intersects({"leftField": ".geo", "rightField": ".geo", "maxError": 10}),
    )
    # Define a save all join.
    saveBestJoin = ee.Join.saveBest({"matchKey": outKey, "measureKey": "timeDiff"})

    # Apply the join.
    joined = saveBestJoin.apply(primary, secondary, spatioTemporalFilter)

    def MergeBands(element):
        # A function to merge the bands together.
        # After a join, results are in 'primary' and 'secondary' properties.
        return ee.Image.cat(element, ee.Image(element.get(outKey)).rename(outBns))

    joined = joined.map(MergeBands)
    return joined


# Simple inner join function for featureCollections
# Matches features based on an exact match of the fieldName parameter
# An optional different field name can be provided for the second featureCollection
# Retains the geometry of the primary, but copies the properties of the secondary collection
def joinFeatureCollections(primary, secondary, fieldName, fieldNameSecondary=None):
    if fieldNameSecondary == None:
        fieldNameSecondary = fieldName
    # Use an equals filter to specify how the collections match.
    f = ee.Filter.equals(fieldName, None, fieldNameSecondary)

    # Define the join.
    innerJoin = ee.Join.inner("primary", "secondary")

    # Apply the join.
    joined = innerJoin.apply(primary, secondary, f)
    joined = joined.map(lambda f: ee.Feature(f.get("primary")).copyProperties(ee.Feature(f.get("secondary"))))

    return joined


#########################################################################
#########################################################################
# Method for removing spikes in time series
def despikeCollection(c, absoluteSpike, bandNo):
    c = c.toList(10000, 0)

    # Get book ends for adding back at the end
    first = c.slice(0, 1)
    last = c.slice(-1, None)

    # Slice the left, center, and right for the moving window
    left = c.slice(0, -2)
    center = c.slice(1, -1)
    right = c.slice(2, None)

    # Find how many images there are to compare
    seq = ee.List.sequence(0, left.length().subtract(1))

    # Compare the center to the left and right images
    def compare(i):
        lt = ee.Image(left.get(i))
        rt = ee.Image(right.get(i))

        ct = ee.Image(center.get(i))
        time_start = ct.get("system:time_start")
        time_end = ct.get("system:time_end")
        si = ct.get("system:index")

        diff1 = ct.select([bandNo]).add(1).subtract(lt.select([bandNo]).add(1))
        diff2 = ct.select([bandNo]).add(1).subtract(rt.select([bandNo]).add(1))

        highSpike = diff1.gt(absoluteSpike).And(diff2.gt(absoluteSpike))
        lowSpike = diff1.lt(-absoluteSpike).And(diff2.lt(-absoluteSpike))
        BinarySpike = highSpike.Or(lowSpike)

        originalMask = ct.mask()
        ct = ct.mask(BinarySpike.eq(0))

        doNotMask = lt.mask().Not().Or(rt.mask().Not())
        lrMean = lt.add(rt)
        lrMean = lrMean.divide(2)
        # out = ct.mask(doNotMask.Not().And(ct.mask()))
        out = ct.where(BinarySpike.eq(1).And(doNotMask.Not()), lrMean)
        return out.set("system:index", si).set("system:time_start", time_start).set("system:time_end", time_end)

    outCollection = seq.map(compare)

    # Add the bookends back on
    outCollection = ee.List([first, outCollection, last]).flatten()
    return ee.ImageCollection.fromImages(outCollection)


#########################################################################
#########################################################################
# Function to get MODIS data from various collections
# Will pull from daily or 8-day composite collections based on the boolean variable "daily"
def getModisData(
    startYear,
    endYear,
    startJulian,
    endJulian,
    daily=False,
    maskWQA=False,
    zenithThresh=90,
    useTempInCloudMask=True,
    addLookAngleBands=False,
    resampleMethod="near",
):

    # Find which collections to pull from based on daily or 8-day
    if daily == False:
        a250C = modisCDict["eightDaySR250A"]
        t250C = modisCDict["eightDaySR250T"]
        a500C = modisCDict["eightDaySR500A"]
        t500C = modisCDict["eightDaySR500T"]
        a1000C = modisCDict["eightDayLST1000A"]
        t1000C = modisCDict["eightDayLST1000T"]
        viewAngleBandNames = compositeViewAngleBandNames
    else:
        a250C = modisCDict["dailySR250A"]
        t250C = modisCDict["dailySR250T"]
        a500C = modisCDict["dailySR500A"]
        t500C = modisCDict["dailySR500T"]
        a1000C = modisCDict["dailyLST1000A"]
        t1000C = modisCDict["dailyLST1000T"]
        viewAngleBandNames = dailyViewAngleBandNames

    # Pull images from each of the collections
    a250 = ee.ImageCollection(a250C).filter(ee.Filter.calendarRange(startYear, endYear, "year")).filter(ee.Filter.calendarRange(startJulian, endJulian)).select(modis250SelectBands, modis250BandNames)

    t250 = ee.ImageCollection(t250C).filter(ee.Filter.calendarRange(startYear, endYear, "year")).filter(ee.Filter.calendarRange(startJulian, endJulian)).select(modis250SelectBands, modis250BandNames)
    if addLookAngleBands:
        modis500SelectBandsT = modis500SelectBands + viewAngleBandNames
        modis500BandNamesT = modis500BandNames + viewAngleBandNames
    else:
        modis500SelectBandsT = modis500SelectBands
        modis500BandNamesT = modis500BandNames

    def get500(c):
        images = ee.ImageCollection(c).filter(ee.Filter.calendarRange(startYear, endYear, "year")).filter(ee.Filter.calendarRange(startJulian, endJulian))

        def applyZenith(img):
            img = img.mask(img.mask().And(img.select(["SensorZenith"]).lt(zenithThresh * 100)))
            if maskWQA:
                img = maskCloudsWQA(img)
            return img

        # Mask pixels above a certain zenith
        if daily:
            if maskWQA:
                print("Masking with QA band:", c)
            images = images.map(applyZenith)

        #     images = images.select(modis500SelectBands, modis500BandNames)
        # else:
        images = images.select(modis500SelectBandsT, modis500BandNamesT)

        return images

    a500 = get500(a500C)
    t500 = get500(t500C)

    # If thermal collection is wanted, pull it as well
    tempbandNames = ["temp", "Emis_31", "Emis_32"]
    if useTempInCloudMask:
        t1000 = ee.ImageCollection(t1000C).filter(ee.Filter.calendarRange(startYear, endYear, "year")).filter(ee.Filter.calendarRange(startJulian, endJulian)).select([0, 8, 9], tempbandNames)

        a1000 = ee.ImageCollection(a1000C).filter(ee.Filter.calendarRange(startYear, endYear, "year")).filter(ee.Filter.calendarRange(startJulian, endJulian)).select([0, 8, 9], tempbandNames)

    # Now all collections are pulled, start joining them
    # First join the 250 and 500 m Aqua
    # a = joinCollections(a250, a500, False)
    a = a250.linkCollection(a500, modis500BandNamesT)

    # Then Terra
    # t = joinCollections(t250, t500, False)
    t = t250.linkCollection(t500, modis500BandNamesT)
    # If temp was pulled, join that in as well
    # Also select the bands in an L5-like order and give descriptive names
    if useTempInCloudMask:
        # a = joinCollections(a, a1000, False)
        # t = joinCollections(t, t1000, False)
        a = a.linkCollection(a1000, tempbandNames)
        t = t.linkCollection(t1000, tempbandNames)
    #   tSelectOrder = wTempSelectOrder
    #   tStdNames = wTempStdNames

    # #If no thermal was pulled, leave that out
    # else:
    #   tSelectOrder = woTempSelectOrder
    #   tStdNames = woTempStdNames

    a = a.map(lambda img: img.set({"platform": "aqua"}))
    t = t.map(lambda img: img.set({"platform": "terra"}))

    if daily:
        dailyPiece = "Daily"
    else:
        dailyPiece = "Composite"

    if useTempInCloudMask:
        tempPiece = "temp"
    else:
        tempPiece = "noTemp"
    if addLookAngleBands:
        anglePiece = "Angle"
    else:
        anglePiece = "NoAngle"
    multKey = tempPiece + anglePiece + dailyPiece

    mult = multModisDict[multKey]
    multImage = mult[0]
    multNames = mult[1]

    # Join Terra and Aqua
    joined = ee.ImageCollection(a.merge(t))  # .select(tSelectOrder,tStdNames)

    def multiplyImg(img):
        return img.multiply(multImage).float().select(multNames).copyProperties(img, ["system:time_start", "system:time_end", "system:index"]).copyProperties(img)

    def setResample(img):
        return img.resample(resampleMethod)

    joined = joined.map(multiplyImg)

    if resampleMethod in ["bilinear", "bicubic"]:
        print("Setting resample method to ", resampleMethod)
        joined = joined.map(setResample)
    return joined


# Function to get cloud, cloud shadow busted modis images
# Takes care of matching different modis collections as well
def getProcessedModis(
    startYear,
    endYear,
    startJulian,
    endJulian,
    zenithThresh=90,
    addLookAngleBands=True,
    applyCloudScore=True,
    applyTDOM=True,
    useTempInCloudMask=True,
    cloudScoreThresh=20,
    performCloudScoreOffset=True,
    cloudScorePctl=10,
    zScoreThresh=-1,
    shadowSumThresh=0.35,
    contractPixels=0,
    dilatePixels=2.5,
    shadowSumBands=["nir", "swir2"],
    resampleMethod="bicubic",
    preComputedCloudScoreOffset=None,
    preComputedTDOMIRMean=None,
    preComputedTDOMIRStdDev=None,
    addToMap=False,
    crs="EPSG:4326",
    scale=250,
    transform=None,
):

    args = formatArgs(locals())
    if "args" in args.keys():
        del args["args"]

    # Get joined modis collection
    modisImages = getModisData(
        startYear,
        endYear,
        startJulian,
        endJulian,
        daily=True,
        maskWQA=False,
        zenithThresh=zenithThresh,
        useTempInCloudMask=useTempInCloudMask,
        addLookAngleBands=addLookAngleBands,
        resampleMethod=resampleMethod,
    )

    if addToMap:
        Map.addLayer(
            modisImages.median().reproject(crs, transform, scale),
            vizParamsFalse,
            "Raw Median",
        )

    if applyCloudScore:
        print("Applying cloudScore")
        modisImages = applyCloudScoreAlgorithm(
            modisImages,
            modisCloudScore,
            cloudScoreThresh,
            cloudScorePctl,
            contractPixels,
            dilatePixels,
            performCloudScoreOffset,
            preComputedCloudScoreOffset,
        )

        if addToMap:
            Map.addLayer(
                modisImages.median().reproject(crs, transform, scale),
                vizParamsFalse,
                "Cloud Masked Median",
                False,
            )
            Map.addLayer(
                modisImages.min().reproject(crs, transform, scale),
                vizParamsFalse,
                "Cloud Masked Min",
                False,
            )

    if applyTDOM:
        print("Applying TDOM")
        # Find and mask out dark outliers
        modisImages = simpleTDOM2(
            modisImages,
            zScoreThresh,
            shadowSumThresh,
            contractPixels,
            dilatePixels,
            shadowSumBands,
            preComputedTDOMIRMean,
            preComputedTDOMIRStdDev,
        )

        if addToMap:
            Map.addLayer(
                modisImages.median().reproject(crs, transform, scale),
                vizParamsFalse,
                "Cloud/Cloud Shadow Masked Median",
                False,
            )
            Map.addLayer(
                modisImages.min().reproject(crs, transform, scale),
                vizParamsFalse,
                "Cloud/Cloud Shadow Masked Min",
                False,
            )

    modisImages = modisImages.map(simpleAddIndices)
    modisImages = modisImages.map(lambda img: img.float())
    return modisImages.set(args)


#########################################################################
# Function to take images and create a median composite every n days
def nDayComposites(images, startYear, endYear, startJulian, endJulian, compositePeriod):

    # create dummy image for with no values
    dummyImage = ee.Image(images.first())

    # convert to composites as defined above
    def getYrImages(yr):
        # take the year of the image
        yr = ee.Number(yr).int16()
        # filter out images for the year
        yrImages = images.filter(ee.Filter.calendarRange(yr, yr, "year"))

        # use dummy image to fill in gaps for GEE processing
        yrImages = fillEmptyCollections(yrImages, dummyImage)
        return yrImages

    # Get images for a specified start day
    def getJdImages(yr, yrImages, start):
        yr = ee.Number(yr).int16()
        start = ee.Number(start).int16()
        date = ee.Date.fromYMD(yr, 1, 1).advance(start.subtract(1), "day")
        index = date.format("yyyy-MM-dd")
        end = start.add(compositePeriod - 1).int16()
        jdImages = yrImages.filter(ee.Filter.calendarRange(start, end))
        jdImages = fillEmptyCollections(jdImages, dummyImage)
        composite = jdImages.median()
        return composite.set({"system:index": index, "system:time_start": date.millis()})

    # Set up wrappers
    def jdWrapper(yr, yrImages):
        return ee.FeatureCollection(ee.List.sequence(startJulian, endJulian, compositePeriod).map(lambda start: getJdImages(yr, yrImages, start)))

    def yrWrapper(yr):
        yrImages = getYrImages(yr)
        return jdWrapper(yr, yrImages)

    composites = ee.FeatureCollection(ee.List.sequence(startYear, endYear).map(lambda yr: yrWrapper(yr)))
    # return the composites as an image collection
    composites = ee.ImageCollection(composites.flatten())

    return composites


###############################################################
#########################################################################
def exportCollection(
    exportPathRoot,
    outputName,
    studyArea,
    crs,
    transform,
    scale,
    collection,
    startYear,
    endYear,
    startJulian,
    endJulian,
    compositingReducer,
    timebuffer,
    exportBands,
    overwrite=False,
):

    # Take care of date wrapping
    dateWrapping = wrapDates(startJulian, endJulian)
    wrapOffset = dateWrapping[0]
    yearWithMajority = dateWrapping[1]

    # Clean up output name
    outputName = outputName.replace("/\s+/g", "-")
    outputName = outputName.replace("/\//g", "-")

    # Select bands for export
    collection = collection.select(exportBands)

    # Iterate across each year and export image
    for year in ee.List.sequence(startYear + timebuffer, endYear - timebuffer).getInfo():
        print("Exporting:", year)
        # Set up dates
        startYearT = year - timebuffer
        endYearT = year + timebuffer + yearWithMajority

        # Get yearly composite
        composite = collection.filter(ee.Filter.calendarRange(year + yearWithMajority, year + yearWithMajority, "year"))
        composite = ee.Image(composite.first()).clip(studyArea)

        # Add metadata, cast to integer, and export composite
        composite = composite.set(
            {
                "system:time_start": ee.Date.fromYMD(year + yearWithMajority, 6, 1).millis(),
                "yearBuffer": timebuffer,
            }
        )

        # Export the composite
        # Set up export name and path
        exportName = outputName + "_" + str(int(startYearT)) + "_" + str(int(endYearT)) + "_" + str(int(startJulian)) + "_" + str(int(endJulian))

        exportPath = exportPathRoot + "/" + exportName

        exportToAssetWrapper(
            composite,
            exportName,
            exportPath,
            "mean",
            studyArea,
            scale,
            crs,
            transform,
            overwrite,
        )


#########################################################################
#########################################################################
# Function to export composite collection
def exportCompositeCollection(
    collection,
    exportPathRoot,
    outputName,
    origin,
    studyArea,
    crs,
    transform,
    scale,
    startYear,
    endYear,
    startJulian,
    endJulian,
    compositingMethod,
    timebuffer,
    toaOrSR,
    nonDivideBands,
    exportBands,
    additionalPropertyDict=None,
    overwrite=False,
):

    args = formatArgs(locals())

    pyramidingPolicy = "mean"
    dateWrapping = wrapDates(startJulian, endJulian)
    wrapOffset = dateWrapping[0]
    yearWithMajority = dateWrapping[1]

    # Clean up output name
    outputName = outputName.replace("/\s+/g", "-")
    outputName = outputName.replace("/\//g", "-")

    collection = collection.select(exportBands)
    for year in ee.List.sequence(startYear + timebuffer, endYear - timebuffer).getInfo():
        # Set up dates
        startYearT = year - timebuffer
        endYearT = year + timebuffer + yearWithMajority

        # Get yearly composite
        composite = collection.filter(ee.Filter.calendarRange(year + yearWithMajority, year + yearWithMajority, "year"))
        composite = ee.Image(composite.first())

        # Reformat data for export
        compositeBands = composite.bandNames()
        if nonDivideBands != None:
            composite10k = composite.select(compositeBands.removeAll(nonDivideBands)).multiply(10000)
            composite = composite10k.addBands(composite.select(nonDivideBands)).select(compositeBands).int16()

        else:
            composite = composite.multiply(10000).int16()

        startYearComposite = startYearT
        endYearComposite = endYearT
        systemTimeStartYear = year + yearWithMajority
        yearOriginal = year
        yearUsed = systemTimeStartYear
        # args['system:time_start'] = ee.Date.fromYMD(systemTimeStartYear, 6, 1).millis()

        composite = composite.set(formatArgs(args))

        composite = composite.set("system:time_start", ee.Date.fromYMD(systemTimeStartYear, 6, 1).millis())

        if additionalPropertyDict != None:
            if "args" in additionalPropertyDict.keys():
                del additionalPropertyDict["args"]
            composite = composite.set(formatArgs(additionalPropertyDict))

        # Export the composite
        # Set up export name and path
        exportName = outputName + "_" + toaOrSR + "_" + compositingMethod + "_" + str(int(startYearT)) + "_" + str(int(endYearT)) + "_" + str(int(startJulian)) + "_" + str(int(endJulian))
        exportPath = exportPathRoot + "/" + exportName

        exportToAssetWrapper(
            imageForExport=composite,
            assetName=exportName,
            assetPath=exportPath,
            pyramidingPolicyObject=pyramidingPolicy,
            roi=studyArea,
            scale=scale,
            crs=crs,
            transform=transform,
            overwrite=overwrite,
        )


#########################################################################
#########################################################################
# Wrapper function for getting Landsat imagery
def getLandsatWrapper(
    studyArea,
    startYear,
    endYear,
    startJulian,
    endJulian,
    timebuffer=0,
    weights=[1],
    compositingMethod="medoid",
    toaOrSR="SR",
    includeSLCOffL7=False,
    defringeL5=False,
    applyCloudScore=False,
    applyFmaskCloudMask=True,
    applyTDOM=False,
    applyFmaskCloudShadowMask=True,
    applyFmaskSnowMask=False,
    cloudScoreThresh=10,
    performCloudScoreOffset=True,
    cloudScorePctl=10,
    zScoreThresh=-1,
    shadowSumThresh=0.35,
    contractPixels=1.5,
    dilatePixels=3.5,
    correctIllumination=False,
    correctScale=250,
    exportComposites=False,
    outputName="Landsat-Composite",
    exportPathRoot="users/username/test",
    crs="EPSG:5070",
    transform=[30, 0, -2361915.0, 0, -30, 3177735.0],
    scale=None,
    resampleMethod="near",
    preComputedCloudScoreOffset=None,
    preComputedTDOMIRMean=None,
    preComputedTDOMIRStdDev=None,
    compositingReducer=None,
    harmonizeOLI=False,
    landsatCollectionVersion="C2",
    overwrite=False,
    verbose=False,
):

    toaOrSR = toaOrSR.upper()
    origin = "Landsat"
    args = formatArgs(locals())
    if "args" in args.keys():
        del args["args"]

    # Prepare dates
    wrapOffset = 0
    if startJulian > endJulian:
        wrapOffset = 365
    startDate = ee.Date.fromYMD(startYear, 1, 1).advance(startJulian - 1, "day")
    endDate = ee.Date.fromYMD(endYear, 1, 1).advance(endJulian - 1 + wrapOffset, "day")

    # Get Landsat image collection and apply cloud masking
    ls = getProcessedLandsatScenes(
        studyArea=studyArea,
        startYear=startYear,
        endYear=endYear,
        startJulian=startJulian,
        endJulian=endJulian,
        toaOrSR=toaOrSR,
        includeSLCOffL7=includeSLCOffL7,
        defringeL5=defringeL5,
        applyCloudScore=applyCloudScore,
        applyFmaskCloudMask=applyFmaskCloudMask,
        applyTDOM=applyTDOM,
        applyFmaskCloudShadowMask=applyFmaskCloudShadowMask,
        applyFmaskSnowMask=applyFmaskSnowMask,
        cloudScoreThresh=cloudScoreThresh,
        performCloudScoreOffset=performCloudScoreOffset,
        cloudScorePctl=cloudScorePctl,
        zScoreThresh=zScoreThresh,
        shadowSumThresh=shadowSumThresh,
        contractPixels=contractPixels,
        dilatePixels=dilatePixels,
        resampleMethod=resampleMethod,
        harmonizeOLI=harmonizeOLI,
        preComputedCloudScoreOffset=preComputedCloudScoreOffset,
        preComputedTDOMIRMean=preComputedTDOMIRMean,
        preComputedTDOMIRStdDev=preComputedTDOMIRStdDev,
        landsatCollectionVersion=landsatCollectionVersion,
        verbose=verbose,
    )

    # Add zenith and azimuth
    if correctIllumination:
        print("Adding zenith and azimuth for terrain correction")
        ls = ls.map(lambda img: addZenithAzimuth(img, toaOrSR))

    # Create composite time series
    ts = compositeTimeSeries(
        ls=ls,
        startYear=startYear,
        endYear=endYear,
        startJulian=startJulian,
        endJulian=endJulian,
        timebuffer=timebuffer,
        weights=weights,
        compositingMethod=compositingMethod,
        compositingReducer=compositingReducer,
    )

    # Correct illumination
    if correctIllumination:
        print("Correcting illumination")
        ts = ts.map(illuminationCondition).map(lambda img: illuminationCorrection(img, correctScale, studyArea))

    # Export composites
    if exportComposites:
        if compositingMethod == "medoid":
            exportBands = [
                "blue",
                "green",
                "red",
                "nir",
                "swir1",
                "swir2",
                "temp",
                "compositeObsCount",
                "sensor",
                "year",
                "julianDay",
            ]
            nonDivideBands = [
                "temp",
                "compositeObsCount",
                "sensor",
                "year",
                "julianDay",
            ]
        else:
            exportBands = [
                "blue",
                "green",
                "red",
                "nir",
                "swir1",
                "swir2",
                "temp",
                "compositeObsCount",
            ]
            nonDivideBands = ["temp", "compositeObsCount"]

        exportCompositeCollection(
            collection=ts,
            exportPathRoot=exportPathRoot,
            outputName=outputName,
            origin=origin,
            studyArea=studyArea,
            crs=crs,
            transform=transform,
            scale=scale,
            startYear=startYear,
            endYear=endYear,
            startJulian=startJulian,
            endJulian=endJulian,
            compositingMethod=compositingMethod,
            timebuffer=timebuffer,
            toaOrSR=toaOrSR,
            nonDivideBands=nonDivideBands,
            exportBands=exportBands,
            # weights = weights,
            # defringeL5 = False,
            # includeSLCOffL7 = includeSLCOffL7,
            # convertToDailyMosaics = 'NA',
            # applyQABand = False,
            # applyCloudScore = applyCloudScore,
            # applyFmaskCloudMask = applyFmaskCloudMask,
            # applyCloudProbability = 'NA',
            # applyTDOM = applyTDOM,
            # applyFmaskCloudShadowMask = applyFmaskCloudShadowMask,
            # applyFmaskSnowMask = applyFmaskSnowMask,
            # applyShadowShift = 'NA',
            # cloudHeights = cloudHeights,
            # cloudScoreThresh = cloudScoreThresh,
            # performCloudScoreOffset = performCloudScoreOffset,
            # cloudScorePctl = cloudScorePctl,
            # zScoreThresh = zScoreThresh,
            # shadowSumThresh = shadowSumThresh,
            # contractPixels = contractPixels,
            # dilatePixels = dilatePixels,
            # correctIllumination = correctIllumination,
            # correctScale = correctScale,
            # nonDivideBands = nonDivideBands,
            # exportBands = exportBands,
            # resampleMethod = resampleMethod,
            # runChastainHarmonization = 'NA',
            additionalPropertyDict=args,
            overwrite=overwrite,
        )

    args["processedScenes"] = ls
    args["processedComposites"] = ts

    return args


#########################################################################
#########################################################################
# Wrapper function for getting Landsat imagery
def getProcessedLandsatScenes(
    studyArea,
    startYear,
    endYear,
    startJulian,
    endJulian,
    toaOrSR="SR",
    includeSLCOffL7=False,
    defringeL5=False,
    applyCloudScore=False,
    applyFmaskCloudMask=True,
    applyTDOM=False,
    applyFmaskCloudShadowMask=True,
    applyFmaskSnowMask=False,
    cloudScoreThresh=10,
    performCloudScoreOffset=True,
    cloudScorePctl=10,
    zScoreThresh=-1,
    shadowSumThresh=0.35,
    contractPixels=1.5,
    dilatePixels=3.5,
    shadowSumBands=["nir", "swir1"],
    resampleMethod="near",
    harmonizeOLI=False,
    preComputedCloudScoreOffset=None,
    preComputedTDOMIRMean=None,
    preComputedTDOMIRStdDev=None,
    landsatCollectionVersion="C2",
    verbose=False,
):
    """
    Get Landsat images from all available TM-OLI collections with common bands selected/named, cloud and cloud masking applied, and common indices added.


    Args:
      studyArea (FeatureCollection, Feature, Geometry).
      startYear (int).
      endYear (int).
      startJulian (int).
      endJulian (int).
      toaOrSR (str) ="SR".
      includeSLCOffL7=False.
      defringeL5=False.
      applyCloudScore=False.
      applyFmaskCloudMask=True.
      applyTDOM=False.
      applyFmaskCloudShadowMask=True.
      applyFmaskSnowMask=False.
      cloudScoreThresh=10.
      performCloudScoreOffset=True.
      cloudScorePctl=10.
      zScoreThresh=-1.
      shadowSumThresh=0.35.
      contractPixels=1.5.
      dilatePixels=3.5.
      shadowSumBands=["nir". "swir1"].
      resampleMethod="near".
      harmonizeOLI=False.
      preComputedCloudScoreOffset=None.
      preComputedTDOMIRMean=None.
      preComputedTDOMIRStdDev=None.
      landsatCollectionVersion="C2".
      verbose=False.
        param1 (int): The first parameter.
        param2 (str): The second parameter.

    Returns:
        ImageCollection: A collection of Landsat scenes.
    """
    origin = "Landsat"
    toaOrSR = toaOrSR.upper()
    if toaOrSR.lower() == "toa" and landsatCollectionVersion.lower() == "c1" and (applyFmaskCloudMask or applyFmaskCloudShadowMask or applyFmaskSnowMask):
        addPixelQA = True
    else:
        addPixelQA = False

    # Prepare dates
    # Wrap the dates if needed
    wrapOffset = 0
    if startJulian > endJulian:
        wrapOffset = 365
    startDate = ee.Date.fromYMD(startYear, 1, 1).advance(startJulian - 1, "day")
    endDate = ee.Date.fromYMD(endYear, 1, 1).advance(endJulian - 1 + wrapOffset, "day")

    args = formatArgs(locals())
    if "args" in args.keys():
        del args["args"]

    print("Get Processed Landsat: ")
    print(
        "Start date:",
        startDate.format("MMM dd yyyy").getInfo(),
        ", End date:",
        endDate.format("MMM dd yyyy").getInfo(),
    )
    if verbose:
        for arg in args.keys():
            print(arg, ": ", args[arg])

    # Get Landsat image collection
    ls = getLandsat(
        studyArea=studyArea,
        startDate=startDate,
        endDate=endDate,
        startJulian=startJulian,
        endJulian=endJulian,
        toaOrSR=toaOrSR,
        includeSLCOffL7=includeSLCOffL7,
        defringeL5=defringeL5,
        addPixelQA=addPixelQA,
        resampleMethod=resampleMethod,
        landsatCollectionVersion=landsatCollectionVersion,
    )

    # Apply relevant cloud masking methods
    if applyCloudScore:
        print("Applying Cloud Score")
        ls = applyCloudScoreAlgorithm(
            collection=ls,
            cloudScoreFunction=landsatCloudScore,
            cloudScoreThresh=cloudScoreThresh,
            cloudScorePctl=cloudScorePctl,
            contractPixels=contractPixels,
            dilatePixels=dilatePixels,
            performCloudScoreOffset=performCloudScoreOffset,
            preComputedCloudScoreOffset=preComputedCloudScoreOffset,
        )

    if applyFmaskCloudMask:
        print("Applying Fmask Cloud Mask")
        ls = ls.map(
            lambda img: applyBitMask(
                img,
                fmaskBitDict[landsatCollectionVersion]["cloud"],
                landsatFmaskBandNameDict[landsatCollectionVersion],
            )
        )

    if applyTDOM:
        print("Applying TDOM Shadow Mask")
        ls = simpleTDOM2(
            collection=ls,
            zScoreThresh=zScoreThresh,
            shadowSumThresh=shadowSumThresh,
            contractPixels=contractPixels,
            dilatePixels=dilatePixels,
            shadowSumBands=["nir", "swir1"],
            preComputedTDOMIRMean=preComputedTDOMIRMean,
            preComputedTDOMIRStdDev=preComputedTDOMIRStdDev,
        )

    if applyFmaskCloudShadowMask:
        print("Applying Fmask Shadow Mask")
        ls = ls.map(
            lambda img: applyBitMask(
                img,
                fmaskBitDict[landsatCollectionVersion]["shadow"],
                landsatFmaskBandNameDict[landsatCollectionVersion],
            )
        )

    if applyFmaskSnowMask:
        print("Applying Fmask snow mask")
        ls = ls.map(
            lambda img: applyBitMask(
                img,
                fmaskBitDict[landsatCollectionVersion]["snow"],
                landsatFmaskBandNameDict[landsatCollectionVersion],
            )
        )

    # Add common indices
    ls = ls.map(simpleAddIndices).map(getTasseledCap).map(simpleAddTCAngles)

    # Add Sensor Band
    ls = ls.map(lambda img: addSensorBand(img, landsatCollectionVersion + "_landsat", toaOrSR))

    return ls.set(args)


#########################################################################
#########################################################################
# Wrapper function for getting Sentinel2 imagery
def getProcessedSentinel2Scenes(
    studyArea,
    startYear,
    endYear,
    startJulian,
    endJulian,
    applyQABand=False,
    applyCloudScore=False,
    applyShadowShift=False,
    applyTDOM=False,
    cloudScoreThresh=20,
    performCloudScoreOffset=True,
    cloudScorePctl=10,
    cloudHeights=ee.List.sequence(500, 10000, 500),
    zScoreThresh=-1,
    shadowSumThresh=0.35,
    contractPixels=1.5,
    dilatePixels=3.5,
    shadowSumBands=["nir", "swir1"],
    resampleMethod="aggregate",
    toaOrSR="TOA",
    convertToDailyMosaics=True,
    applyCloudProbability=False,
    preComputedCloudScoreOffset=None,
    preComputedTDOMIRMean=None,
    preComputedTDOMIRStdDev=None,
    cloudProbThresh=40,
    verbose=False,
    applyCloudScorePlus=True,
    cloudScorePlusThresh=0.6,
    cloudScorePlusScore="cs",
):

    origin = "Sentinel2"
    toaOrSR = toaOrSR.upper()

    # Prepare dates
    # Wrap the dates if needed
    wrapOffset = 0
    if startJulian > endJulian:
        wrapOffset = 365
    startDate = ee.Date.fromYMD(startYear, 1, 1).advance(startJulian - 1, "day")
    endDate = ee.Date.fromYMD(endYear, 1, 1).advance(endJulian - 1 + wrapOffset, "day")

    args = formatArgs(locals())
    if "args" in args.keys():
        del args["args"]

    print("Get Processed Sentinel2: ")
    print(
        "Start date:",
        startDate.format("MMM dd yyyy").getInfo(),
        ", End date:",
        endDate.format("MMM dd yyyy").getInfo(),
    )
    if verbose:
        for arg in args.keys():
            print(arg, ": ", args[arg])

    # Get Sentinel2 image collection
    s2s = getS2(
        studyArea=studyArea,
        startDate=startDate,
        endDate=endDate,
        startJulian=startJulian,
        endJulian=endJulian,
        resampleMethod=resampleMethod,
        toaOrSR=toaOrSR,
        convertToDailyMosaics=convertToDailyMosaics,
        addCloudProbability=applyCloudProbability,
        addCloudScorePlus=applyCloudScorePlus,
<<<<<<< HEAD
        cloudScorePlusScore = cloudScorePlusScore
=======
        cloudScorePlusScore=cloudScorePlusScore,
>>>>>>> abd955d1
    )

    if applyQABand:
        print("Applying QA Band Cloud Mask")
        s2s = s2s.map(maskS2clouds)

    if applyCloudScore:
        print("Applying Cloud Score")
        s2s = applyCloudScoreAlgorithm(
            collection=s2s,
            cloudScoreFunction=sentinel2CloudScore,
            cloudScoreThresh=cloudScoreThresh,
            cloudScorePctl=cloudScorePctl,
            contractPixels=contractPixels,
            dilatePixels=dilatePixels,
            performCloudScoreOffset=performCloudScoreOffset,
            preComputedCloudScoreOffset=preComputedCloudScoreOffset,
        )

    if applyCloudProbability:
        print("Applying Cloud Probability")
        s2s = s2s.map(lambda img: img.updateMask(img.select(["cloud_probability"]).lte(cloudProbThresh)))

    if applyCloudScorePlus:
        print("Applying cloudScore+")
        s2s = s2s.map(lambda img: img.updateMask(img.select(["cloudScorePlus"]).gte(cloudScorePlusThresh)))

    if applyShadowShift:
        print("Applying Shadow Shift")
        s2s = s2s.map(
            lambda img: projectShadowsWrapper(
                img=img,
                cloudThresh=cloudScoreThresh,
                irSumThresh=shadowSumThresh,
                contractPixels=contractPixels,
                dilatePixels=dilatePixels,
                cloudHeights=cloudHeights,
            )
        )

    if applyTDOM:
        print("Applying TDOM")
        s2s = simpleTDOM2(
            collection=s2s,
            zScoreThresh=zScoreThresh,
            shadowSumThresh=shadowSumThresh,
            contractPixels=contractPixels,
            dilatePixels=dilatePixels,
            shadowSumBands=["nir", "swir1"],
            preComputedTDOMIRMean=preComputedTDOMIRMean,
            preComputedTDOMIRStdDev=preComputedTDOMIRStdDev,
        )

    # Add common indices
    s2s = s2s.map(simpleAddIndices).map(getTasseledCap).map(simpleAddTCAngles).map(lambda img: img.addBands(img.normalizedDifference(["re1", "red"]).select([0], ["NDCI"])))
    # Add Sensor Band
    s2s = s2s.map(lambda img: addSensorBand(img, "sentinel2", toaOrSR))

    return s2s.set(args)


#########################################################################
#########################################################################
# Wrapper function for getting Sentinel 2 imagery
def getSentinel2Wrapper(
    studyArea,
    startYear,
    endYear,
    startJulian,
    endJulian,
    timebuffer=0,
    weights=[1],
    compositingMethod="medoid",
    applyQABand=False,
    applyCloudScore=False,
    applyShadowShift=False,
    applyTDOM=False,
    cloudScoreThresh=20,
    performCloudScoreOffset=True,
    cloudScorePctl=10,
    cloudHeights=ee.List.sequence(500, 10000, 500),
    zScoreThresh=-1,
    shadowSumThresh=0.35,
    contractPixels=1.5,
    dilatePixels=3.5,
    shadowSumBands=["nir", "swir1"],
    correctIllumination=False,
    correctScale=250,
    exportComposites=False,
    outputName="Sentinel2-Composite",
    exportPathRoot="users/username/test",
    crs="EPSG:5070",
    transform=[10, 0, -2361915.0, 0, -10, 3177735.0],
    scale=None,
    resampleMethod="aggregate",
    toaOrSR="TOA",
    convertToDailyMosaics=True,
    applyCloudProbability=False,
    preComputedCloudScoreOffset=None,
    preComputedTDOMIRMean=None,
    preComputedTDOMIRStdDev=None,
    cloudProbThresh=40,
    overwrite=False,
    verbose=False,
    applyCloudScorePlus=True,
    cloudScorePlusThresh=0.6,
    cloudScorePlusScore="cs",
):

    origin = "Sentinel2"
    toaOrSR = toaOrSR.upper()

    args = formatArgs(locals())
    if "args" in args.keys():
        del args["args"]

    s2s = getProcessedSentinel2Scenes(
        studyArea=studyArea,
        startYear=startYear,
        endYear=endYear,
        startJulian=startJulian,
        endJulian=endJulian,
        applyQABand=applyQABand,
        applyCloudScore=applyCloudScore,
        applyShadowShift=applyShadowShift,
        applyTDOM=applyTDOM,
        cloudScoreThresh=cloudScoreThresh,
        performCloudScoreOffset=performCloudScoreOffset,
        cloudScorePctl=cloudScorePctl,
        cloudHeights=cloudHeights,
        zScoreThresh=zScoreThresh,
        shadowSumThresh=shadowSumThresh,
        contractPixels=contractPixels,
        dilatePixels=dilatePixels,
        shadowSumBands=shadowSumBands,
        resampleMethod=resampleMethod,
        toaOrSR=toaOrSR,
        convertToDailyMosaics=convertToDailyMosaics,
        applyCloudProbability=applyCloudProbability,
        preComputedCloudScoreOffset=preComputedCloudScoreOffset,
        preComputedTDOMIRMean=preComputedTDOMIRMean,
        preComputedTDOMIRStdDev=preComputedTDOMIRStdDev,
        cloudProbThresh=cloudProbThresh,
        verbose=verbose,
        applyCloudScorePlus=applyCloudScorePlus,
        cloudScorePlusThresh=cloudScorePlusThresh,
        cloudScorePlusScore=cloudScorePlusScore,
    )

    # Add zenith and azimuth
    # if correctIllumination:
    #  s2s = s2s.map(function(img){
    #    return addZenithAzimuth(img,'TOA',{'TOA':'MEAN_SOLAR_ZENITH_ANGLE'},{'TOA':'MEAN_SOLAR_AZIMUTH_ANGLE'});
    #  });
    # }

    # Create composite time series
    ts = compositeTimeSeries(
        ls=s2s,
        startYear=startYear,
        endYear=endYear,
        startJulian=startJulian,
        endJulian=endJulian,
        timebuffer=timebuffer,
        weights=weights,
        compositingMethod=compositingMethod,
    )

    # Correct illumination
    # if (correctIllumination){
    #   f = ee.Image(ts.first());
    #   Map.addLayer(f,vizParamsFalse,'First-non-illuminated',false);

    #   print('Correcting illumination');
    #   ts = ts.map(illuminationCondition)
    #     .map(function(img){
    #       return illuminationCorrection(img, correctScale,studyArea,[ 'blue', 'green', 'red','nir','swir1', 'swir2']);
    #     });
    #   f = ee.Image(ts.first());
    #   Map.addLayer(f,vizParamsFalse,'First-illuminated',false);

    # Export composites
    if exportComposites:
        exportBandDict = {
            "SR_medoid": [
                "cb",
                "blue",
                "green",
                "red",
                "re1",
                "re2",
                "re3",
                "nir",
                "nir2",
                "waterVapor",
                "swir1",
                "swir2",
                "compositeObsCount",
                "sensor",
                "year",
                "julianDay",
            ],
            "SR_median": [
                "cb",
                "blue",
                "green",
                "red",
                "re1",
                "re2",
                "re3",
                "nir",
                "nir2",
                "waterVapor",
                "swir1",
                "swir2",
                "compositeObsCount",
            ],
            "TOA_medoid": [
                "cb",
                "blue",
                "green",
                "red",
                "re1",
                "re2",
                "re3",
                "nir",
                "nir2",
                "waterVapor",
                "cirrus",
                "swir1",
                "swir2",
                "compositeObsCount",
                "sensor",
                "year",
                "julianDay",
            ],
            "TOA_median": [
                "cb",
                "blue",
                "green",
                "red",
                "re1",
                "re2",
                "re3",
                "nir",
                "nir2",
                "waterVapor",
                "cirrus",
                "swir1",
                "swir2",
                "compositeObsCount",
            ],
        }
        nonDivideBandDict = {
            "medoid": ["compositeObsCount", "sensor", "year", "julianDay"],
            "median": ["compositeObsCount"],
        }
        exportBands = exportBandDict[toaOrSR + "_" + compositingMethod]
        nonDivideBands = nonDivideBandDict[compositingMethod]

        exportCompositeCollection(
            collection=ts,
            exportPathRoot=exportPathRoot,
            outputName=outputName,
            origin=origin,
            studyArea=studyArea,
            crs=crs,
            transform=transform,
            scale=scale,
            startYear=startYear,
            endYear=endYear,
            startJulian=startJulian,
            endJulian=endJulian,
            compositingMethod=compositingMethod,
            timebuffer=timebuffer,
            toaOrSR=toaOrSR,
            nonDivideBands=nonDivideBands,
            exportBands=exportBands,
            additionalPropertyDict=args,
            overwrite=overwrite,
        )

    args["processedScenes"] = s2s
    args["processedComposites"] = ts

    return args


# Hybrid get Landsat and Sentinel 2 processed scenes
# Handles getting processed scenes  with Landsat and Sentinel 2
def getProcessedLandsatAndSentinel2Scenes(
    studyArea,
    startYear,
    endYear,
    startJulian,
    endJulian,
    toaOrSR="TOA",
    includeSLCOffL7=False,
    defringeL5=False,
    applyQABand=False,
    applyCloudProbability=False,
    applyShadowShift=False,
    applyCloudScoreLandsat=False,
    applyCloudScoreSentinel2=False,
    applyTDOMLandsat=True,
    applyTDOMSentinel2=False,
    applyFmaskCloudMask=True,
    applyFmaskCloudShadowMask=True,
    applyFmaskSnowMask=False,
    cloudHeights=ee.List.sequence(500, 10000, 500),
    cloudScoreThresh=20,
    performCloudScoreOffset=True,
    cloudScorePctl=10,
    zScoreThresh=-1,
    shadowSumThresh=0.35,
    contractPixels=1.5,
    dilatePixels=3.5,
    shadowSumBands=["nir", "swir1"],
    landsatResampleMethod="near",
    sentinel2ResampleMethod="aggregate",
    convertToDailyMosaics=True,
    runChastainHarmonization=True,
    correctIllumination=False,
    correctScale=250,
    preComputedLandsatCloudScoreOffset=None,
    preComputedLandsatTDOMIRMean=None,
    preComputedLandsatTDOMIRStdDev=None,
    preComputedSentinel2CloudScoreOffset=None,
    preComputedSentinel2TDOMIRMean=None,
    preComputedSentinel2TDOMIRStdDev=None,
    cloudProbThresh=40,
    landsatCollectionVersion="C2",
    verbose=False,
    applyCloudScorePlus=True,
    cloudScorePlusThresh=0.6,
    cloudScorePlusScore="cs",
):

    if toaOrSR == "SR":
        runChastainHarmonization = False

    origin = "Landsat-Sentinel2-Hybrid"
    toaOrSR = toaOrSR.upper()

    # Prepare dates
    # Wrap the dates if needed
    wrapOffset = 0
    if startJulian > endJulian:
        wrapOffset = 365
    startDate = ee.Date.fromYMD(startYear, 1, 1).advance(startJulian - 1, "day")
    endDate = ee.Date.fromYMD(endYear, 1, 1).advance(endJulian - 1 + wrapOffset, "day")

    args = formatArgs(locals())
    if "args" in args.keys():
        del args["args"]

    print("Get Processed Landsat and Sentinel2 Scenes: ")
    print(
        "Start date:",
        startDate.format("MMM dd yyyy").getInfo(),
        ", End date:",
        endDate.format("MMM dd yyyy").getInfo(),
    )
    if verbose:
        for arg in args.keys():
            print(arg, ": ", args[arg])

    # Get Landsat
    ls = getProcessedLandsatScenes(
        studyArea=studyArea,
        startYear=startYear,
        endYear=endYear,
        startJulian=startJulian,
        endJulian=endJulian,
        toaOrSR=toaOrSR,
        includeSLCOffL7=includeSLCOffL7,
        defringeL5=defringeL5,
        applyCloudScore=applyCloudScoreLandsat,
        applyFmaskCloudMask=applyFmaskCloudMask,
        applyTDOM=applyTDOMLandsat,
        applyFmaskCloudShadowMask=applyFmaskCloudShadowMask,
        applyFmaskSnowMask=applyFmaskSnowMask,
        cloudScoreThresh=cloudScoreThresh,
        performCloudScoreOffset=performCloudScoreOffset,
        cloudScorePctl=cloudScorePctl,
        zScoreThresh=zScoreThresh,
        shadowSumThresh=shadowSumThresh,
        contractPixels=contractPixels,
        dilatePixels=dilatePixels,
        shadowSumBands=shadowSumBands,
        resampleMethod=landsatResampleMethod,
        # harmonizeOLI = harmonizeOLI,
        preComputedCloudScoreOffset=preComputedLandsatCloudScoreOffset,
        preComputedTDOMIRMean=preComputedLandsatTDOMIRMean,
        preComputedTDOMIRStdDev=preComputedSentinel2TDOMIRStdDev,
        landsatCollectionVersion=landsatCollectionVersion,
        verbose=False,
    )

    # Get Sentinel 2
    s2s = getProcessedSentinel2Scenes(
        studyArea=studyArea,
        startYear=startYear,
        endYear=endYear,
        startJulian=startJulian,
        endJulian=endJulian,
        applyQABand=applyQABand,
        applyCloudScore=applyCloudScoreSentinel2,
        applyShadowShift=applyShadowShift,
        applyTDOM=applyTDOMSentinel2,
        cloudScoreThresh=cloudScoreThresh,
        performCloudScoreOffset=performCloudScoreOffset,
        cloudScorePctl=cloudScorePctl,
        cloudHeights=cloudHeights,
        zScoreThresh=zScoreThresh,
        shadowSumThresh=shadowSumThresh,
        contractPixels=contractPixels,
        dilatePixels=dilatePixels,
        shadowSumBands=shadowSumBands,
        resampleMethod=sentinel2ResampleMethod,
        toaOrSR=toaOrSR,
        convertToDailyMosaics=convertToDailyMosaics,
        applyCloudProbability=applyCloudProbability,
        preComputedCloudScoreOffset=preComputedSentinel2CloudScoreOffset,
        preComputedTDOMIRMean=preComputedSentinel2TDOMIRMean,
        preComputedTDOMIRStdDev=preComputedSentinel2TDOMIRStdDev,
        cloudProbThresh=cloudProbThresh,
        verbose=False,
        applyCloudScorePlus=applyCloudScorePlus,
        cloudScorePlusThresh=cloudScorePlusThresh,
        cloudScorePlusScore=cloudScorePlusScore,
    )

    # Select off common bands between Landsat and Sentinel 2
    commonBands = ["blue", "green", "red", "nir", "swir1", "swir2", "sensor"]
    ls = ls.select(commonBands)
    s2s = s2s.select(commonBands)
    # Fill in any empty collections
    # If they're both empty, this will not work
    dummyImage = ee.Image(ee.ImageCollection(ee.Algorithms.If(ls.toList(1).length().gt(0), ls, s2s)).first())
    ls = fillEmptyCollections(ls, dummyImage)
    s2s = fillEmptyCollections(s2s, dummyImage)

    if runChastainHarmonization and toaOrSR == "TOA":

        # Separate each sensor

        tm = ls.filter(ee.Filter.inList("SENSOR_ID", ["TM", "ETM"]))
        oli = ls.filter(ee.Filter.eq("SENSOR_ID", "OLI_TIRS"))
        # else:
        #   tm = ls.filter(ee.Filter.inList('sensor',['LANDSAT_4','LANDSAT_5','LANDSAT_7']))
        #   oli = ls.filter(ee.Filter.eq('sensor','LANDSAT_8'))
        msi = s2s

        # Fill if no images exist for particular Landsat sensor
        # Allow it to fail of no images exist for Sentinel 2 since the point
        # of this method is to include S2
        tm = fillEmptyCollections(tm, ee.Image(ls.first()))
        oli = fillEmptyCollections(oli, ee.Image(ls.first()))

        print("Running Chastain et al 2019 harmonization")

        # Apply correction
        # Currently coded to go to ETM+

        # No need to correct ETM to ETM
        # tm = tm.map(function(img){return getImagesLib.harmonizationChastain(img, 'ETM','ETM')})
        # etm = etm.map(function(img){return getImagesLib.harmonizationChastain(img, 'ETM','ETM')})

        # Harmonize the other two
        oli = oli.map(lambda img: harmonizationChastain(img, "OLI", "ETM"))
        msi = msi.map(lambda img: harmonizationChastain(img, "MSI", "ETM"))

        s2s = msi

        # Merge Landsat back together
        ls = ee.ImageCollection(tm.merge(oli))

    # Merge Landsat and S2
    merged = ee.ImageCollection(ls.merge(s2s))
    merged = merged.map(simpleAddIndices).map(getTasseledCap).map(simpleAddTCAngles)

    merged = merged.set(args)

    return merged


#################################################################################
# Function to register an imageCollection to images within it
# Always uses the first image as the reference image
def coRegisterCollection(images, referenceBands=["nir"]):
    referenceImageIndex = 0
    referenceImage = ee.Image(images.toList(referenceImageIndex + 1).get(referenceImageIndex)).select(referenceBands)

    def registerImage(image):
        # Determine the displacement by matching only the referenceBand bands.
        displacement_params = {
            "referenceImage": referenceImage,
            "maxOffset": 20.0,
            "projection": None,
            "patchWidth": 20.0,
            "stiffness": 5,
        }
        displacement = image.select(referenceBands).displacement(**displacement_params)
        return image.displace(displacement)

    out = ee.ImageCollection(ee.ImageCollection(images.toList(10000, 1)).map(registerImage))  # (ee.Image(images.toList(10000,0).get(1)),referenceImage)
    out = ee.ImageCollection(images.limit(1).merge(out))

    return out


#################################################################################
# Function to find a subset of a collection
# For each group (e.g. tile or orbit or path), all images within that group will be registered
# As single collection is returned
def coRegisterGroups(imgs, fieldName="SENSING_ORBIT_NUMBER", fieldIsNumeric=True):
    groups = ee.Dictionary(imgs.aggregate_histogram(fieldName)).keys()
    if fieldIsNumeric:
        groups = groups.map(lambda n: ee.Number.parse(n))

    out = ee.ImageCollection(ee.FeatureCollection(groups.map(lambda group: coRegisterCollection(imgs.filter(ee.Filter.eq(fieldName, group))))).flatten())

    return out


#################################################################################
def getLandsatAndSentinel2HybridWrapper(
    studyArea,
    startYear,
    endYear,
    startJulian,
    endJulian,
    timebuffer=0,
    weights=[1],
    compositingMethod="medoid",
    toaOrSR="TOA",
    includeSLCOffL7=False,
    defringeL5=False,
    applyQABand=False,
    applyCloudProbability=False,
    applyShadowShift=False,
    applyCloudScoreLandsat=False,
    applyCloudScoreSentinel2=False,
    applyTDOMLandsat=True,
    applyTDOMSentinel2=False,
    applyFmaskCloudMask=True,
    applyFmaskCloudShadowMask=True,
    applyFmaskSnowMask=False,
    cloudHeights=ee.List.sequence(500, 10000, 500),
    cloudScoreThresh=20,
    performCloudScoreOffset=True,
    cloudScorePctl=10,
    zScoreThresh=-1,
    shadowSumThresh=0.35,
    contractPixels=1.5,
    dilatePixels=3.5,
    shadowSumBands=["nir", "swir1"],
    landsatResampleMethod="near",
    sentinel2ResampleMethod="aggregate",
    convertToDailyMosaics=True,
    runChastainHarmonization=True,
    correctIllumination=False,
    correctScale=250,
    exportComposites=False,
    outputName="Landsat-Sentinel2-Hybrid",
    exportPathRoot=None,
    crs="EPSG:5070",
    transform=[30, 0, -2361915.0, 0, -30, 3177735.0],
    scale=None,
    preComputedLandsatCloudScoreOffset=None,
    preComputedLandsatTDOMIRMean=None,
    preComputedLandsatTDOMIRStdDev=None,
    preComputedSentinel2CloudScoreOffset=None,
    preComputedSentinel2TDOMIRMean=None,
    preComputedSentinel2TDOMIRStdDev=None,
    cloudProbThresh=40,
    landsatCollectionVersion="C2",
    overwrite=False,
    verbose=False,
    applyCloudScorePlusSentinel2=True,
    cloudScorePlusThresh=0.6,
    cloudScorePlusScore="cs",
):

    origin = "Landsat-Sentinel2-Hybrid"
    toaOrSR = toaOrSR.upper()

    args = formatArgs(locals())
    if "args" in args.keys():
        del args["args"]

    merged = getProcessedLandsatAndSentinel2Scenes(
        studyArea=studyArea,
        startYear=startYear,
        endYear=endYear,
        startJulian=startJulian,
        endJulian=endJulian,
        toaOrSR=toaOrSR,
        includeSLCOffL7=includeSLCOffL7,
        defringeL5=defringeL5,
        applyQABand=applyQABand,
        applyCloudProbability=applyCloudProbability,
        applyShadowShift=applyShadowShift,
        applyCloudScoreLandsat=applyCloudScoreLandsat,
        applyCloudScoreSentinel2=applyCloudScoreSentinel2,
        applyTDOMLandsat=applyTDOMLandsat,
        applyTDOMSentinel2=applyTDOMSentinel2,
        applyFmaskCloudMask=applyFmaskCloudMask,
        applyFmaskCloudShadowMask=applyFmaskCloudShadowMask,
        applyFmaskSnowMask=applyFmaskSnowMask,
        cloudHeights=cloudHeights,
        cloudScoreThresh=cloudScoreThresh,
        performCloudScoreOffset=performCloudScoreOffset,
        cloudScorePctl=cloudScorePctl,
        zScoreThresh=zScoreThresh,
        shadowSumThresh=shadowSumThresh,
        contractPixels=contractPixels,
        dilatePixels=dilatePixels,
        shadowSumBands=shadowSumBands,
        landsatResampleMethod=landsatResampleMethod,
        sentinel2ResampleMethod=sentinel2ResampleMethod,
        convertToDailyMosaics=convertToDailyMosaics,
        runChastainHarmonization=runChastainHarmonization,
        correctIllumination=correctIllumination,
        correctScale=correctScale,
        preComputedLandsatCloudScoreOffset=preComputedLandsatCloudScoreOffset,
        preComputedLandsatTDOMIRMean=preComputedLandsatTDOMIRMean,
        preComputedLandsatTDOMIRStdDev=preComputedLandsatTDOMIRStdDev,
        preComputedSentinel2CloudScoreOffset=preComputedSentinel2CloudScoreOffset,
        preComputedSentinel2TDOMIRMean=preComputedSentinel2TDOMIRMean,
        preComputedSentinel2TDOMIRStdDev=preComputedSentinel2TDOMIRStdDev,
        cloudProbThresh=cloudProbThresh,
        landsatCollectionVersion=landsatCollectionVersion,
        verbose=verbose,
        applyCloudScorePlus=applyCloudScorePlusSentinel2,
        cloudScorePlusThresh=cloudScorePlusThresh,
        cloudScorePlusScore=cloudScorePlusScore,
    )

    # Create hybrid composites
    composites = compositeTimeSeries(
        ls=merged,
        startYear=startYear,
        endYear=endYear,
        startJulian=startJulian,
        endJulian=endJulian,
        timebuffer=timebuffer,
        weights=weights,
        compositingMethod=compositingMethod,
    )

    # Export composite collection
    if exportComposites:

        exportBandDict = {
            "medoid": [
                "blue",
                "green",
                "red",
                "nir",
                "swir1",
                "swir2",
                "compositeObsCount",
                "sensor",
                "year",
                "julianDay",
            ],
            "median": [
                "blue",
                "green",
                "red",
                "nir",
                "swir1",
                "swir2",
                "compositeObsCount",
            ],
        }
        nonDivideBandDict = {
            "medoid": ["compositeObsCount", "sensor", "year", "julianDay"],
            "median": ["compositeObsCount"],
        }
        exportBands = exportBandDict[compositingMethod]
        nonDivideBands = nonDivideBandDict[compositingMethod]

        exportCompositeCollection(
            collection=composites,
            exportPathRoot=exportPathRoot,
            outputName=outputName,
            origin=origin,
            studyArea=studyArea,
            crs=crs,
            transform=transform,
            scale=scale,
            startYear=startYear,
            endYear=endYear,
            startJulian=startJulian,
            endJulian=endJulian,
            compositingMethod=compositingMethod,
            timebuffer=timebuffer,
            toaOrSR=toaOrSR,
            nonDivideBands=nonDivideBands,
            exportBands=exportBands,
            additionalPropertyDict=args,
            overwrite=overwrite,
        )

    args["processedScenes"] = merged
    args["processedComposites"] = composites

    return args


#########################################################################
#########################################################################
# Harmonic regression
#########################################################################
#########################################################################
# Function to give year.dd image and harmonics list (e.g. [1,2,3,...])
def getHarmonicList(yearDateImg, transformBandName, harmonicList):
    t = yearDateImg.select([transformBandName])
    selectBands = ee.List.sequence(0, len(harmonicList) - 1)

    def sinCat(h):
        ht = h * 100
        return ee.String("sin_").cat(str(ht)).cat("_").cat(transformBandName)

    sinNames = list(map(lambda i: sinCat(i), harmonicList))

    def cosCat(h):
        ht = h * 100
        return ee.String("cos_").cat(str(ht)).cat("_").cat(transformBandName)

    cosNames = list(map(lambda i: cosCat(i), harmonicList))

    multipliers = ee.Image(harmonicList).multiply(ee.Number(math.pi).float())
    sinInd = (t.multiply(ee.Image(multipliers))).sin().select(selectBands, sinNames).float()
    cosInd = (t.multiply(ee.Image(multipliers))).cos().select(selectBands, cosNames).float()

    return yearDateImg.addBands(sinInd.addBands(cosInd))


#########################################################################
#########################################################################
# Takes a dependent and independent variable and returns the dependent,
# sin of ind, and cos of ind
# Intended for harmonic regression
def getHarmonics2(collection, transformBandName, harmonicList, detrend=False):

    depBandNames = ee.Image(collection.first()).bandNames().remove(transformBandName)
    depBandNumbers = depBandNames.map(lambda dbn: depBandNames.indexOf(dbn))

    def harmWrap(img):
        outT = getHarmonicList(img, transformBandName, harmonicList).copyProperties(img, ["system:time_start", "system:time_end"])
        return outT

    out = collection.map(harmWrap)

    if not detrend:
        outBandNames = ee.Image(out.first()).bandNames().removeAll(["year"])
        out = out.select(outBandNames)

    indBandNames = ee.Image(out.first()).bandNames().removeAll(depBandNames)
    indBandNumbers = indBandNames.map(lambda ind: ee.Image(out.first()).bandNames().indexOf(ind))

    out = out.set(
        {
            "indBandNames": indBandNames,
            "depBandNames": depBandNames,
            "indBandNumbers": indBandNumbers,
            "depBandNumbers": depBandNumbers,
        }
    )

    return out


#########################################################################
#########################################################################
# Simplifies the use of the robust linear regression reducer
# Assumes the dependent is the first band and all subsequent bands are independents
def newRobustMultipleLinear2(dependentsIndependents):
    # Set up the band names

    dependentBands = ee.List(dependentsIndependents.get("depBandNumbers"))
    independentBands = ee.List(dependentsIndependents.get("indBandNumbers"))
    bns = ee.Image(dependentsIndependents.first()).bandNames()
    dependents = ee.List(dependentsIndependents.get("depBandNames"))
    independents = ee.List(dependentsIndependents.get("indBandNames"))

    # dependent = bns.slice(0,1)
    # independents = bns.slice(1,null)
    noIndependents = independents.length().add(1)
    noDependents = dependents.length()

    outNames = ee.List(["intercept"]).cat(independents)

    # Add constant band for intercept and reorder for
    # syntax: constant, ind1,ind2,ind3,indn,dependent
    def forFitFun(img):
        out = img.addBands(ee.Image(1).select([0], ["constant"]))
        out = out.select(ee.List(["constant", independents]).flatten())
        return out.addBands(img.select(dependents))

    forFit = dependentsIndependents.map(forFitFun)

    # Apply reducer, and convert back to image with respective bandNames
    reducerOut = forFit.reduce(ee.Reducer.linearRegression(noIndependents, noDependents))
    # // test = forFit.reduce(ee.Reducer.robustLinearRegression(noIndependents,noDependents,0.2))
    # // resids = test
    # // .select([1],['residuals']).arrayFlatten([dependents]);
    # // Map.addLayer(resids,{},'residsImage');
    # // Map.addLayer(reducerOut.select([0]),{},'coefficients');
    # // Map.addLayer(test.select([1]),{},'tresiduals');
    # // Map.addLayer(reducerOut.select([1]),{},'roresiduals');
    reducerOut = reducerOut.select([0], ["coefficients"]).arrayTranspose().arrayFlatten([dependents, outNames])
    reducerOut = reducerOut.set(
        {
            "noDependents": ee.Number(noDependents),
            "modelLength": ee.Number(noIndependents),
        }
    )

    return reducerOut


#########################################################################
#########################################################################
# Code for finding the date of peak of green
# Also converts it to Julian day, month, and day of month
monthRemap = [
    1,
    1,
    1,
    1,
    1,
    1,
    1,
    1,
    1,
    1,
    1,
    1,
    1,
    1,
    1,
    1,
    1,
    1,
    1,
    1,
    1,
    1,
    1,
    1,
    1,
    1,
    1,
    1,
    1,
    1,
    1,
    2,
    2,
    2,
    2,
    2,
    2,
    2,
    2,
    2,
    2,
    2,
    2,
    2,
    2,
    2,
    2,
    2,
    2,
    2,
    2,
    2,
    2,
    2,
    2,
    2,
    2,
    2,
    2,
    3,
    3,
    3,
    3,
    3,
    3,
    3,
    3,
    3,
    3,
    3,
    3,
    3,
    3,
    3,
    3,
    3,
    3,
    3,
    3,
    3,
    3,
    3,
    3,
    3,
    3,
    3,
    3,
    3,
    3,
    3,
    4,
    4,
    4,
    4,
    4,
    4,
    4,
    4,
    4,
    4,
    4,
    4,
    4,
    4,
    4,
    4,
    4,
    4,
    4,
    4,
    4,
    4,
    4,
    4,
    4,
    4,
    4,
    4,
    4,
    4,
    5,
    5,
    5,
    5,
    5,
    5,
    5,
    5,
    5,
    5,
    5,
    5,
    5,
    5,
    5,
    5,
    5,
    5,
    5,
    5,
    5,
    5,
    5,
    5,
    5,
    5,
    5,
    5,
    5,
    5,
    5,
    6,
    6,
    6,
    6,
    6,
    6,
    6,
    6,
    6,
    6,
    6,
    6,
    6,
    6,
    6,
    6,
    6,
    6,
    6,
    6,
    6,
    6,
    6,
    6,
    6,
    6,
    6,
    6,
    6,
    6,
    7,
    7,
    7,
    7,
    7,
    7,
    7,
    7,
    7,
    7,
    7,
    7,
    7,
    7,
    7,
    7,
    7,
    7,
    7,
    7,
    7,
    7,
    7,
    7,
    7,
    7,
    7,
    7,
    7,
    7,
    7,
    8,
    8,
    8,
    8,
    8,
    8,
    8,
    8,
    8,
    8,
    8,
    8,
    8,
    8,
    8,
    8,
    8,
    8,
    8,
    8,
    8,
    8,
    8,
    8,
    8,
    8,
    8,
    8,
    8,
    8,
    8,
    9,
    9,
    9,
    9,
    9,
    9,
    9,
    9,
    9,
    9,
    9,
    9,
    9,
    9,
    9,
    9,
    9,
    9,
    9,
    9,
    9,
    9,
    9,
    9,
    9,
    9,
    9,
    9,
    9,
    9,
    10,
    10,
    10,
    10,
    10,
    10,
    10,
    10,
    10,
    10,
    10,
    10,
    10,
    10,
    10,
    10,
    10,
    10,
    10,
    10,
    10,
    10,
    10,
    10,
    10,
    10,
    10,
    10,
    10,
    10,
    10,
    11,
    11,
    11,
    11,
    11,
    11,
    11,
    11,
    11,
    11,
    11,
    11,
    11,
    11,
    11,
    11,
    11,
    11,
    11,
    11,
    11,
    11,
    11,
    11,
    11,
    11,
    11,
    11,
    11,
    11,
    12,
    12,
    12,
    12,
    12,
    12,
    12,
    12,
    12,
    12,
    12,
    12,
    12,
    12,
    12,
    12,
    12,
    12,
    12,
    12,
    12,
    12,
    12,
    12,
    12,
    12,
    12,
    12,
    12,
    12,
    12,
]
monthDayRemap = [
    1,
    2,
    3,
    4,
    5,
    6,
    7,
    8,
    9,
    10,
    11,
    12,
    13,
    14,
    15,
    16,
    17,
    18,
    19,
    20,
    21,
    22,
    23,
    24,
    25,
    26,
    27,
    28,
    29,
    30,
    31,
    1,
    2,
    3,
    4,
    5,
    6,
    7,
    8,
    9,
    10,
    11,
    12,
    13,
    14,
    15,
    16,
    17,
    18,
    19,
    20,
    21,
    22,
    23,
    24,
    25,
    26,
    27,
    28,
    1,
    2,
    3,
    4,
    5,
    6,
    7,
    8,
    9,
    10,
    11,
    12,
    13,
    14,
    15,
    16,
    17,
    18,
    19,
    20,
    21,
    22,
    23,
    24,
    25,
    26,
    27,
    28,
    29,
    30,
    31,
    1,
    2,
    3,
    4,
    5,
    6,
    7,
    8,
    9,
    10,
    11,
    12,
    13,
    14,
    15,
    16,
    17,
    18,
    19,
    20,
    21,
    22,
    23,
    24,
    25,
    26,
    27,
    28,
    29,
    30,
    1,
    2,
    3,
    4,
    5,
    6,
    7,
    8,
    9,
    10,
    11,
    12,
    13,
    14,
    15,
    16,
    17,
    18,
    19,
    20,
    21,
    22,
    23,
    24,
    25,
    26,
    27,
    28,
    29,
    30,
    31,
    1,
    2,
    3,
    4,
    5,
    6,
    7,
    8,
    9,
    10,
    11,
    12,
    13,
    14,
    15,
    16,
    17,
    18,
    19,
    20,
    21,
    22,
    23,
    24,
    25,
    26,
    27,
    28,
    29,
    30,
    1,
    2,
    3,
    4,
    5,
    6,
    7,
    8,
    9,
    10,
    11,
    12,
    13,
    14,
    15,
    16,
    17,
    18,
    19,
    20,
    21,
    22,
    23,
    24,
    25,
    26,
    27,
    28,
    29,
    30,
    31,
    1,
    2,
    3,
    4,
    5,
    6,
    7,
    8,
    9,
    10,
    11,
    12,
    13,
    14,
    15,
    16,
    17,
    18,
    19,
    20,
    21,
    22,
    23,
    24,
    25,
    26,
    27,
    28,
    29,
    30,
    31,
    1,
    2,
    3,
    4,
    5,
    6,
    7,
    8,
    9,
    10,
    11,
    12,
    13,
    14,
    15,
    16,
    17,
    18,
    19,
    20,
    21,
    22,
    23,
    24,
    25,
    26,
    27,
    28,
    29,
    30,
    1,
    2,
    3,
    4,
    5,
    6,
    7,
    8,
    9,
    10,
    11,
    12,
    13,
    14,
    15,
    16,
    17,
    18,
    19,
    20,
    21,
    22,
    23,
    24,
    25,
    26,
    27,
    28,
    29,
    30,
    31,
    1,
    2,
    3,
    4,
    5,
    6,
    7,
    8,
    9,
    10,
    11,
    12,
    13,
    14,
    15,
    16,
    17,
    18,
    19,
    20,
    21,
    22,
    23,
    24,
    25,
    26,
    27,
    28,
    29,
    30,
    1,
    2,
    3,
    4,
    5,
    6,
    7,
    8,
    9,
    10,
    11,
    12,
    13,
    14,
    15,
    16,
    17,
    18,
    19,
    20,
    21,
    22,
    23,
    24,
    25,
    26,
    27,
    28,
    29,
    30,
    31,
]
julianDay = [
    1,
    2,
    3,
    4,
    5,
    6,
    7,
    8,
    9,
    10,
    11,
    12,
    13,
    14,
    15,
    16,
    17,
    18,
    19,
    20,
    21,
    22,
    23,
    24,
    25,
    26,
    27,
    28,
    29,
    30,
    31,
    32,
    33,
    34,
    35,
    36,
    37,
    38,
    39,
    40,
    41,
    42,
    43,
    44,
    45,
    46,
    47,
    48,
    49,
    50,
    51,
    52,
    53,
    54,
    55,
    56,
    57,
    58,
    59,
    60,
    61,
    62,
    63,
    64,
    65,
    66,
    67,
    68,
    69,
    70,
    71,
    72,
    73,
    74,
    75,
    76,
    77,
    78,
    79,
    80,
    81,
    82,
    83,
    84,
    85,
    86,
    87,
    88,
    89,
    90,
    91,
    92,
    93,
    94,
    95,
    96,
    97,
    98,
    99,
    100,
    101,
    102,
    103,
    104,
    105,
    106,
    107,
    108,
    109,
    110,
    111,
    112,
    113,
    114,
    115,
    116,
    117,
    118,
    119,
    120,
    121,
    122,
    123,
    124,
    125,
    126,
    127,
    128,
    129,
    130,
    131,
    132,
    133,
    134,
    135,
    136,
    137,
    138,
    139,
    140,
    141,
    142,
    143,
    144,
    145,
    146,
    147,
    148,
    149,
    150,
    151,
    152,
    153,
    154,
    155,
    156,
    157,
    158,
    159,
    160,
    161,
    162,
    163,
    164,
    165,
    166,
    167,
    168,
    169,
    170,
    171,
    172,
    173,
    174,
    175,
    176,
    177,
    178,
    179,
    180,
    181,
    182,
    183,
    184,
    185,
    186,
    187,
    188,
    189,
    190,
    191,
    192,
    193,
    194,
    195,
    196,
    197,
    198,
    199,
    200,
    201,
    202,
    203,
    204,
    205,
    206,
    207,
    208,
    209,
    210,
    211,
    212,
    213,
    214,
    215,
    216,
    217,
    218,
    219,
    220,
    221,
    222,
    223,
    224,
    225,
    226,
    227,
    228,
    229,
    230,
    231,
    232,
    233,
    234,
    235,
    236,
    237,
    238,
    239,
    240,
    241,
    242,
    243,
    244,
    245,
    246,
    247,
    248,
    249,
    250,
    251,
    252,
    253,
    254,
    255,
    256,
    257,
    258,
    259,
    260,
    261,
    262,
    263,
    264,
    265,
    266,
    267,
    268,
    269,
    270,
    271,
    272,
    273,
    274,
    275,
    276,
    277,
    278,
    279,
    280,
    281,
    282,
    283,
    284,
    285,
    286,
    287,
    288,
    289,
    290,
    291,
    292,
    293,
    294,
    295,
    296,
    297,
    298,
    299,
    300,
    301,
    302,
    303,
    304,
    305,
    306,
    307,
    308,
    309,
    310,
    311,
    312,
    313,
    314,
    315,
    316,
    317,
    318,
    319,
    320,
    321,
    322,
    323,
    324,
    325,
    326,
    327,
    328,
    329,
    330,
    331,
    332,
    333,
    334,
    335,
    336,
    337,
    338,
    339,
    340,
    341,
    342,
    343,
    344,
    345,
    346,
    347,
    348,
    349,
    350,
    351,
    352,
    353,
    354,
    355,
    356,
    357,
    358,
    359,
    360,
    361,
    362,
    363,
    364,
    365,
]


#########################################################################
#########################################################################
# Function for getting the date of the peak of veg vigor- can handle bands negatively correlated to veg in
# changeDirDict dictionary above
def getPeakDate(coeffs, peakDirection=1):

    sin = coeffs.select([0])
    cos = coeffs.select([1])

    # Find where in cycle slope is zero
    greenDate = ((sin.divide(cos)).atan()).divide(2 * math.pi).rename(["peakDate"])
    greenDateLater = greenDate.add(0.5)
    # Check which d1 slope = 0 is the max by predicting out the value
    predicted1 = coeffs.select([0]).add(sin.multiply(greenDate.multiply(2 * math.pi).sin())).add(cos.multiply(greenDate.multiply(2 * math.pi).cos())).rename(["predicted"]).multiply(ee.Image.constant(peakDirection)).addBands(greenDate)
    predicted2 = coeffs.select([0]).add(sin.multiply(greenDateLater.multiply(2 * math.pi).sin())).add(cos.multiply(greenDateLater.multiply(2 * math.pi).cos())).rename(["predicted"]).multiply(ee.Image.constant(peakDirection)).addBands(greenDateLater)
    finalGreenDate = ee.ImageCollection([predicted1, predicted2]).qualityMosaic("predicted").select(["peakDate"]).rename(["peakJulianDay"])

    finalGreenDate = finalGreenDate.where(finalGreenDate.lt(0), greenDate.add(1)).multiply(365).int16()

    # Convert to month and day of month
    greenMonth = finalGreenDate.remap(julianDay, monthRemap).rename(["peakMonth"])
    greenMonthDay = finalGreenDate.remap(julianDay, monthDayRemap).rename(["peakDayOfMonth"])
    greenStack = finalGreenDate.addBands(greenMonth).addBands(greenMonthDay)
    return greenStack
    # Map.addLayer(greenStack,{'min':1,'max':12},'greenMonth',False)


#########################################################################
#########################################################################
# Function for getting left sum under the curve for a single growing season
# Takes care of normalization by forcing the min value along the curve 0
# by taking the amplitude as the intercept
# Assumes the sin and cos coeffs are the harmCoeffs
# t0 is the start time (defaults to 0)(min value should be but doesn't have to be 0)
# t1 is the end time (defaults to 1)(max value should be but doesn't have to be 1)


# Example of what this code is doing can be found here:
#  http://www.wolframalpha.com/input/?i=integrate+0.15949074923992157+%2B+-0.08287599*sin(2+PI+T)+%2B+-0.11252010613*cos(2+PI+T)++from+0+to+1
def getAreaUnderCurve(harmCoeffs, t0=0, t1=1):

    # Pull apart the model
    amplitude = harmCoeffs.select([1]).hypot(harmCoeffs.select([0]))
    intereceptNormalized = amplitude  # When making the min 0, the intercept becomes the amplitude (the hypotenuse)
    sin = harmCoeffs.select([0])
    cos = harmCoeffs.select([1])

    # Find the sum from - infinity to 0
    sum0 = intereceptNormalized.multiply(t0).subtract(sin.divide(2 * math.pi).multiply(math.sin(2 * math.pi * t0))).add(cos.divide(2 * math.pi).multiply(math.cos(2 * math.pi * t0)))
    # Find the sum from - infinity to 1
    sum1 = intereceptNormalized.multiply(t1).subtract(sin.divide(2 * math.pi).multiply(math.sin(2 * math.pi * t1))).add(cos.divide(2 * math.pi).multiply(math.cos(2 * math.pi * t1)))
    # Find the difference
    leftSum = sum1.subtract(sum0).rename(["AUC"])
    return leftSum


#########################################################################
#########################################################################
def getPhaseAmplitudePeak(coeffs, t0=0, t1=1):
    # Parse the model
    bandNames = coeffs.bandNames()
    bandNumber = bandNames.length()
    noDependents = ee.Number(coeffs.get("noDependents"))
    modelLength = ee.Number(coeffs.get("modelLength"))
    interceptBands = ee.List.sequence(0, bandNumber.subtract(1), modelLength)

    models = ee.List.sequence(0, noDependents.subtract(1))

    def modelGetter(mn):
        mn = ee.Number(mn)
        return bandNames.slice(mn.multiply(modelLength), mn.multiply(modelLength).add(modelLength))

    parsedModel = models.map(modelGetter)

    # print('Parsed harmonic regression model',parsedModel)

    # Iterate across models to convert to phase, amplitude, and peak
    def papGetter(pm):
        pm = ee.List(pm)
        modelCoeffs = coeffs.select(pm)

        intercept = modelCoeffs.select(".*_intercept")
        harmCoeffs = modelCoeffs.select(".*_200_year")
        outName = ee.String(ee.String(pm.get(1)).split("_").get(0))
        sign = ee.Number(ee.Dictionary(changeDirDict).get(outName)).multiply(-1)

        amplitude = harmCoeffs.select([1]).hypot(harmCoeffs.select([0])).multiply(2).rename([outName.cat("_amplitude")])
        phase = harmCoeffs.select([0]).atan2(harmCoeffs.select([1])).unitScale(-math.pi, math.pi).rename([outName.cat("_phase")])

        # Get peak date info
        peakDate = getPeakDate(harmCoeffs, sign)
        peakDateBandNames = peakDate.bandNames()
        peakDateBandNames = peakDateBandNames.map(lambda bn: outName.cat(ee.String("_").cat(ee.String(bn))))

        # Get the left sum
        leftSum = getAreaUnderCurve(harmCoeffs, t0, t1)
        leftSumBandNames = leftSum.bandNames()
        leftSumBandNames = leftSumBandNames.map(lambda bn: outName.cat(ee.String("_").cat(ee.String(bn))))

        return amplitude.addBands(phase).addBands(peakDate.rename(peakDateBandNames)).addBands(leftSum.rename(leftSumBandNames))

    # Convert to an image
    phaseAmplitude = parsedModel.map(papGetter)

    phaseAmplitude = ee.ImageCollection.fromImages(phaseAmplitude)

    phaseAmplitude = ee.Image(collectionToImage(phaseAmplitude)).float().copyProperties(coeffs, ["system:time_start"])
    # print('pa',phaseAmplitude);
    return phaseAmplitude


#########################################################################
#########################################################################
# Function for applying harmonic regression model to set of predictor sets
def newPredict(coeffs, harmonics):
    # Parse the model
    bandNames = coeffs.bandNames()
    bandNumber = bandNames.length()
    noDependents = ee.Number(coeffs.get("noDependents"))
    modelLength = ee.Number(coeffs.get("modelLength"))
    interceptBands = ee.List.sequence(0, bandNumber.subtract(1), modelLength)
    timeBand = ee.List(harmonics.get("indBandNames")).get(0)
    actualBands = harmonics.get("depBandNumbers")
    indBands = harmonics.get("indBandNumbers")
    indBandNames = ee.List(harmonics.get("indBandNames"))
    depBandNames = ee.List(harmonics.get("depBandNames"))
    predictedBandNames = depBandNames.map(lambda depbnms: ee.String(depbnms).cat("_predicted"))
    predictedBandNumbers = ee.List.sequence(0, predictedBandNames.length().subtract(1))

    models = ee.List.sequence(0, noDependents.subtract(1))

    def mnGetter(mn):
        mn = ee.Number(mn)
        return bandNames.slice(mn.multiply(modelLength), mn.multiply(modelLength).add(modelLength))

    parsedModel = models.map(mnGetter)

    # print('Parsed harmonic regression model',parsedModel,predictedBandNames)

    # Apply parsed model
    def predGetter(img):
        time = img.select(timeBand)
        actual = img.select(actualBands).float()
        predictorBands = img.select(indBandNames)

        # Iterate across each model for each dependent variable
        def pmGetter(pm):
            pm = ee.List(pm)
            modelCoeffs = coeffs.select(pm)
            outName = ee.String(pm.get(1)).cat("_predicted")
            intercept = modelCoeffs.select(modelCoeffs.bandNames().slice(0, 1))
            others = modelCoeffs.select(modelCoeffs.bandNames().slice(1, None))

            predicted = predictorBands.multiply(others).reduce(ee.Reducer.sum()).add(intercept).float()
            return predicted.float()

        predictedList = parsedModel.map(pmGetter)

        # Convert to an image
        predictedList = ee.ImageCollection.fromImages(predictedList)
        predictedImage = collectionToImage(predictedList).select(predictedBandNumbers, predictedBandNames)

        # Set some metadata
        out = actual.addBands(predictedImage.float()).copyProperties(img, ["system:time_start", "system:time_end"])
        return out

    predicted = harmonics.map(predGetter)

    predicted = ee.ImageCollection(predicted)

    # Map.addLayer(predicted,{},'predicted',False)

    return predicted


#########################################################################
#########################################################################
# Function to get a dummy image stack for synthetic time series
def getDateStack(startYear, endYear, startJulian, endJulian, frequency):
    years = ee.List.sequence(startYear, endYear)
    dates = ee.List.sequence(startJulian, endJulian, frequency)

    def yrGetter(yr):
        def dGetter(d):
            return ee.Date.fromYMD(yr, 1, 1).advance(d, "day")

        ds = dates.map(dGetter)
        return ds

    dateSets = years.map(yrGetter)

    l = range(1, len(indexNames) + 1)
    l = [i % i for i in l]
    c = ee.Image(l).rename(indexNames)
    c = c.divide(c)

    dateSets = dateSets.flatten()

    def dtGetter(dt):
        dt = ee.Date(dt)
        y = dt.get("year")
        d = dt.getFraction("year")
        i = ee.Image(y.add(d)).float().select([0], ["year"])

        i = c.addBands(i).float().set("system:time_start", dt.millis()).set("system:time_end", dt.advance(frequency, "day").millis())
        return i

    stack = dateSets.map(dtGetter)
    stack = ee.ImageCollection.fromImages(stack)
    return stack


#########################################################################
#########################################################################
def getHarmonicCoefficientsAndFit(allImages, indexNames, whichHarmonics=[2], detrend=False):

    # Select desired bands
    allIndices = allImages.select(indexNames)

    # Add date band
    if detrend:
        allIndices = allIndices.map(addDateBand)
    else:
        allIndices = allIndices.map(addYearFractionBand)

    # Add independent predictors (harmonics)
    withHarmonics = getHarmonics2(allIndices, "year", whichHarmonics, detrend)
    withHarmonicsBns = ee.Image(withHarmonics.first()).bandNames().slice(len(indexNames) + 1, None)

    # Optionally chart the collection with harmonics

    # Fit a linear regression model
    coeffs = newRobustMultipleLinear2(withHarmonics)

    # Can visualize the phase and amplitude if only the first ([2]) harmonic is chosen
    # if whichHarmonics == 2{
    #    pa = getPhaseAmplitude(coeffs);
    #  // Turn the HSV data into an RGB image and add it to the map.
    #  seasonality = pa.select([1,0]).addBands(allIndices.select([indexNames[0]]).mean()).hsvToRgb();
    #  // Map.addLayer(seasonality, {}, 'Seasonality');
    #  }

    # Map.addLayer(coeffs,{},'Harmonic Regression Coefficients',False)
    predicted = newPredict(coeffs, withHarmonics)
    return [coeffs, predicted]


#########################################################################
#########################################################################
# Simple predict function for harmonic coefficients
# Expects coeffs from getHarmonicCoefficientsAndFit function
# Date image is expected to be yyyy.dd where dd is the day of year / 365 (proportion of year)
# ex. synthImage(coeffs,ee.Image([2019.6]),['blue','green','red','nir','swir1','swir2','NBR','NDVI'],[2,4],true)
def synthImage(coeffs, dateImage, indexNames, harmonics, detrend):
    # Set up constant image to multiply coeffs by
    constImage = ee.Image(1)
    if detrend:
        constImage = constImage.addBands(dateImage)
    for harm in harmonics:
        constImage = constImage.addBands(ee.Image([dateImage.multiply(harm * math.pi).sin()]).rename(["{}_sin".format(harm * 100)]))
    for harm in harmonics:
        constImage = constImage.addBands(ee.Image([dateImage.multiply(harm * math.pi).cos()]).rename(["{}_cos".format(harm * 100)]))

    # coeffssBn = coeffs.select(ee.String(indexNames[0]).cat('_.*'))
    # print(constImage.bandNames().getInfo(),coeffssBn.bandNames().getInfo())
    # Predict values for each band
    out = ee.Image(1)

    def predictWrapper(bn, out):
        bn = ee.String(bn)
        # Select coeffs for that band
        coeffssBn = coeffs.select(ee.String(bn).cat("_.*"))
        predicted = constImage.multiply(coeffssBn).reduce("sum").rename(bn)
        return ee.Image(out).addBands(predicted)

    out = ee.Image(ee.List(indexNames).iterate(predictWrapper, out))

    out = out.select(ee.List.sequence(1, out.bandNames().size().subtract(1)))

    return out


#####################################################################
# Wrapper function to get climate data
# Supports:
# NASA/ORNL/DAYMET_V3
# NASA/ORNL/DAYMET_V4
# UCSB-CHG/CHIRPS/DAILY (precipitation only)
# and possibly others
def getClimateWrapper(
    collectionName,
    studyArea,
    startYear,
    endYear,
    startJulian,
    endJulian,
    timebuffer,
    weights,
    compositingReducer,
    exportComposites=False,
    exportPathRoot=None,
    crs=None,
    transform=None,
    scale=None,
    exportBands=None,
):
    args = formatArgs(locals())
    if "args" in args.keys():
        del args["args"]
    print(args)

    # Prepare dates
    # Wrap the dates if needed
    wrapOffset = 0
    if startJulian > endJulian:
        wrapOffset = 365

    startDate = ee.Date.fromYMD(startYear, 1, 1).advance(startJulian - 1, "day")
    endDate = ee.Date.fromYMD(endYear, 1, 1).advance(endJulian - 1 + wrapOffset, "day")
    print(
        "Start and end dates:",
        startDate.format("YYYY-MM-dd").getInfo(),
        endDate.format("YYYY-MM-dd").getInfo(),
    )
    print("Julian days are:", startJulian, endJulian)

    # Get climate data
    c = ee.ImageCollection(collectionName).filterBounds(studyArea).filterDate(startDate, endDate.advance(1, "day")).filter(ee.Filter.calendarRange(startJulian, endJulian))

    # Set to appropriate resampling method
    c = c.map(lambda img: img.resample("bicubic"))
    Map.addLayer(c, {}, "Raw Climate", False)

    # Create composite time series
    ts = compositeTimeSeries(
        c,
        startYear,
        endYear,
        startJulian,
        endJulian,
        timebuffer,
        weights,
        None,
        compositingReducer,
    )
    ts = ee.ImageCollection(ts.map(lambda i: i.float()))

    # Export composite collection
    if exportComposites:
        # Set up export bands if not specified
        if exportBands == None:
            exportBands = ee.List(ee.Image(ts.first()).bandNames())

        exportCollection(
            exportPathRoot,
            collectionName.split("/")[-1],
            studyArea,
            crs,
            transform,
            scale,
            ts,
            startYear,
            endYear,
            startJulian,
            endJulian,
            compositingReducer,
            timebuffer,
            exportBands,
        )

    return ts  ####


#####################################################################
# Adds absolute difference from a specified band summarized by a provided percentile
# Intended for custom sorting across collections
def addAbsDiff(inCollection, qualityBand, percentile, sign):
    bestQuality = inCollection.select([qualityBand]).reduce(ee.Reducer.percentile([percentile]))

    def w(image):
        delta = image.select([qualityBand]).subtract(bestQuality).abs().multiply(sign)
        return image.addBands(delta.select([0], ["delta"]))

    out = inCollection.map(w)
    return out


#####################################################################
# Method for applying the qualityMosaic function using a specified percentile
# Useful when the max of the quality band is not what is wanted
def customQualityMosaic(inCollection, qualityBand, percentile):
    # Add an absolute difference from the specified percentile
    # This is inverted for the qualityMosaic function to properly prioritize
    inCollectionDelta = addAbsDiff(inCollection, qualityBand, percentile, -1)

    # Apply the qualityMosaic function
    return inCollectionDelta.qualityMosaic("delta")


#####################################################################
# On-the-fly basic water masking method
# This method is used to provide a time-sensitive water mask
# This method tends to work well if there is no wet snow present
# Wet snow over flat areas can result in false positives
# Designed to work with TOA data. SR data will result in false negatives (omission)
def simpleWaterMask(
    img,
    contractPixels=0,
    slope_thresh=10,
    elevationImagePath="USGS/3DEP/10m",
    elevationFocalMeanRadius=5.5,
):
    img = addTCAngles(img)
    ned = ee.Image(elevationImagePath).resample("bicubic")
    slope = ee.Terrain.slope(ned.focal_mean(elevationFocalMeanRadius))
    flat = slope.lte(slope_thresh)

    waterMask = img.select(["tcAngleBW"]).gte(-0.05).And(img.select(["tcAngleBG"]).lte(0.05)).And(img.select(["brightness"]).lt(0.3)).And(flat).focal_min(contractPixels)

    return waterMask.rename(["waterMask"])


#####################################################################
# Jeff Ho Method for algal bloom detection
# https://www.nature.com/articles/s41586-019-1648-7

# Simplified Script for Landsat Water Quality
# Produces a map of an algal bloom in Lake Erie on 2011/9/3
# Created on 12/7/2015 by Jeff Ho


# Specifies a threshold for hue to estimate "green" pixels
# this is used as an additional filter to refine the algorithm above
def HoCalcGreenness(img):
    # map r, g, and b for more readable algebra below
    r = img.select(["red"])
    g = img.select(["green"])
    b = img.select(["blue"])

    # calculate intensity, hue
    I = r.add(g).add(b).rename(["I"])
    mins = r.min(g).min(b).rename(["mins"])
    H = mins.where(mins.eq(r), (b.subtract(r)).divide(I.subtract(r.multiply(3))).add(1))
    H = H.where(mins.eq(g), (r.subtract(g)).divide(I.subtract(g.multiply(3))).add(2))
    H = H.where(mins.eq(b), (g.subtract(b)).divide(I.subtract(b.multiply(3))))

    # pixels with hue below 1.6 more likely to be bloom and not suspended sediment
    Hthresh = H.lte(1.6)

    return H.rename("H")


# Apply bloom detection algorithm
def HoCalcAlgorithm1(image):
    truecolor = 1  # show true color image as well
    testThresh = False  # add a binary image classifying into "bloom"and "non-bloom
    bloomThreshold = 0.02346  # threshold for classification fit based on other data
    greenessThreshold = 1.6

    # Algorithm 1 based on:
    # Wang, M., & Shi, W. (2007). The NIR-SWIR combined atmospheric
    #  correction approach for MODIS ocean color data processing.
    #  Optics Express, 15(24), 15722–15733.

    # Add secondary filter using greenness function below
    image = image.addBands(HoCalcGreenness(image))

    # Apply algorithm 1: B4 - 1.03*B5
    # bloom1 = image.select('nir').subtract(image.select('swir1').multiply(1.03)).rename('bloom1')

    # Get binary image by applying the threshold
    bloom1_mask = image.select("H").lte(greenessThreshold).rename(["bloom1_mask"])

    return image.addBands(bloom1).addBands(bloom1_mask)


# //////////////////////////////////////////////////////////////////////////
# // END FUNCTIONS
# ////////////////////////////////////////////////////////////////////////////////


testAreas = {}
testAreas["CO"] = ee.Geometry.Polygon(
    [
        [
            [-108.28630509064759, 38.085343638120925],
            [-108.28630509064759, 37.18051220092945],
            [-106.74821915314759, 37.18051220092945],
            [-106.74821915314759, 38.085343638120925],
        ]
    ],
    None,
    False,
)
testAreas["CO_North"] = ee.Geometry.Polygon(
    [
        [
            [-106.41977869339524, 40.97947702393234],
            [-106.41977869339524, 39.96406321814001],
            [-105.20578943558274, 39.96406321814001],
            [-105.20578943558274, 40.97947702393234],
        ]
    ],
    None,
    False,
)
testAreas["CA"] = ee.Geometry.Polygon(
    [
        [
            [-119.96383760287506, 37.138150574108714],
            [-119.96383760287506, 36.40774412106424],
            [-117.95333955600006, 36.40774412106424],
            [-117.95333955600006, 37.138150574108714],
        ]
    ],
    None,
    False,
)

testAreas["CA_Small"] = ee.Geometry.Polygon(
    [
        [
            [-123.22566968374625, 39.677209599269155],
            [-123.22566968374625, 38.993179504697586],
            [-122.60494214468375, 38.993179504697586],
            [-122.60494214468375, 39.677209599269155],
        ]
    ],
    None,
    False,
)

testAreas["HI"] = ee.Geometry.Polygon(
    [
        [
            [-160.50824874450544, 22.659814513909474],
            [-160.50824874450544, 18.54750309959827],
            [-154.35590499450544, 18.54750309959827],
            [-154.35590499450544, 22.659814513909474],
        ]
    ],
    None,
    False,
)<|MERGE_RESOLUTION|>--- conflicted
+++ resolved
@@ -2666,20 +2666,6 @@
 # Function to get Sentinel 2 A and B data into a single collection with meaningful band names for a specified area and date range
 # Will also join the S2 cloudless cloud probability collection if specified
 def getS2(
-<<<<<<< HEAD
-    studyArea,
-    startDate,
-    endDate,
-    startJulian,
-    endJulian,
-    resampleMethod="aggregate",
-    toaOrSR="TOA",
-    convertToDailyMosaics=True,
-    addCloudProbability=False,
-    addCloudScorePlus=True,
-    cloudScorePlusScore='cs',
-):
-=======
     studyArea: ee.Geometry,
     startDate: ee.Date,
     endDate: ee.Date,
@@ -2693,7 +2679,6 @@
     cloudScorePlusScore: str = "cs",
 ) -> ee.ImageCollection:
     """Loads and processes Sentinel-2 data for a given area and time period.
->>>>>>> abd955d1
 
     Args:
         studyArea: The geographic area of interest.
@@ -2829,15 +2814,9 @@
         print("Joining pre-computed cloudScore+ from: GOOGLE/CLOUD_SCORE_PLUS/V1/S2_HARMONIZED")
         cloudScorePlus = (
             ee.ImageCollection("GOOGLE/CLOUD_SCORE_PLUS/V1/S2_HARMONIZED")
-<<<<<<< HEAD
-            .filterDate(startDate, endDate.advance(1, "day"))
-            .filter(ee.Filter.calendarRange(startJulian, endJulian))
-            .filterBounds(studyArea)
-=======
             # .filterDate(startDate, endDate.advance(1, "day"))
             # .filter(ee.Filter.calendarRange(startJulian, endJulian))
             # .filterBounds(studyArea)
->>>>>>> abd955d1
             .select([cloudScorePlusScore], ["cloudScorePlus"])
         )
 
@@ -5814,11 +5793,7 @@
         convertToDailyMosaics=convertToDailyMosaics,
         addCloudProbability=applyCloudProbability,
         addCloudScorePlus=applyCloudScorePlus,
-<<<<<<< HEAD
-        cloudScorePlusScore = cloudScorePlusScore
-=======
         cloudScorePlusScore=cloudScorePlusScore,
->>>>>>> abd955d1
     )
 
     if applyQABand:
